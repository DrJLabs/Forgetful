import logging
import os
<<<<<<< HEAD
from urllib.parse import urlparse, urlunparse

from dotenv import load_dotenv
from sqlalchemy import create_engine, event
from sqlalchemy.engine import Engine
=======
import logging


from dotenv import load_dotenv
from sqlalchemy import create_engine, event
>>>>>>> 25b09ac9
from sqlalchemy.orm import declarative_base, sessionmaker
from sqlalchemy.engine import Engine
from sqlalchemy.pool import QueuePool

<<<<<<< HEAD
# Configure logging
logger = logging.getLogger(__name__)

# load .env file (make sure you have DATABASE_URL set)
load_dotenv()


def _redact_database_url(url: str) -> str:
    """
    Redacts sensitive information from a database URL for safe logging.

    Handles edge cases:
    - Missing hostname: Returns generic message instead of malformed URL
    - Missing username with password: Preserves correct format `:***@hostname`

    Args:
        url: Database URL to redact

    Returns:
        Redacted URL string or generic message for invalid URLs
    """
    try:
        parsed = urlparse(url)

        # SQLite URLs don't have hostnames and don't contain sensitive info
        if parsed.scheme == "sqlite":
            return url

        # If hostname is None or empty, return generic redacted message
        if not parsed.hostname:
            return "[REDACTED_DATABASE_URL]"

        # Build netloc with proper redaction
        netloc_parts = []

        # Handle username
        if parsed.username:
            netloc_parts.append(parsed.username)

        # Handle password - preserve colon for no-username cases
        if parsed.password:
            if parsed.username:
                netloc_parts.append(":***")
            else:
                netloc_parts.append(":***")

        # Add @ separator if we have username or password
        if parsed.username or parsed.password:
            netloc = "".join(netloc_parts) + "@" + parsed.hostname
        else:
            netloc = parsed.hostname

        # Add port if present
        if parsed.port:
            netloc += f":{parsed.port}"

        # Reconstruct URL
        redacted_url = f"{parsed.scheme}://{netloc}"
        if parsed.path:
            redacted_url += parsed.path
        if parsed.query:
            redacted_url += f"?{parsed.query}"
        if parsed.fragment:
            redacted_url += f"#{parsed.fragment}"

        return redacted_url

    except Exception:
        # If URL parsing fails completely, return generic message
        return "[REDACTED_DATABASE_URL]"


DATABASE_URL = os.getenv("DATABASE_URL", "sqlite:///./openmemory.db")
if not DATABASE_URL:
    raise RuntimeError("DATABASE_URL is not set in environment")


def _enable_sqlite_foreign_keys(dbapi_connection, connection_record):
    """Enable foreign key enforcement for SQLite databases."""
    cursor = dbapi_connection.cursor()
    cursor.execute("PRAGMA foreign_keys=ON")
    cursor.close()


# Log database connection info
logger.info(f"Connecting to database: {_redact_database_url(DATABASE_URL)}")

# SQLAlchemy engine & session
# Only add check_same_thread for SQLite databases and enable foreign keys
if DATABASE_URL.startswith("sqlite"):
    engine = create_engine(
        DATABASE_URL, connect_args={"check_same_thread": False}  # Needed for SQLite
    )
    # Enable foreign key enforcement for SQLite
    event.listen(engine, "connect", _enable_sqlite_foreign_keys)
else:
    engine = create_engine(DATABASE_URL)
=======
# Load environment variables
load_dotenv()

# Configure logging
logger = logging.getLogger(__name__)

# Environment detection
IS_TESTING = os.getenv("TESTING", "false").lower() == "true"
IS_CI = os.getenv("CI", "false").lower() == "true"

def get_database_url() -> str:
    """Get database URL with environment-specific handling."""
    database_url = os.getenv("DATABASE_URL")
    
    if database_url:
        return database_url
    
    # Environment-specific database URL construction
    if IS_TESTING and IS_CI:
        # CI environment - use localhost for GitHub Actions services
        return "postgresql://postgres:testpass@localhost:5432/test_db"
    elif IS_TESTING:
        # Local testing - use SQLite by default for unit tests
        return "sqlite:///./test_openmemory.db"
    else:
        # Production/development - use docker-compose hostnames
        postgres_host = os.getenv("POSTGRES_HOST", "postgres-mem0")
        postgres_port = os.getenv("POSTGRES_PORT", "5432")
        postgres_db = os.getenv("POSTGRES_DB", "mem0")
        postgres_user = os.getenv("POSTGRES_USER", "postgres")
        postgres_password = os.getenv("POSTGRES_PASSWORD", "postgres")
        
        return f"postgresql://{postgres_user}:{postgres_password}@{postgres_host}:{postgres_port}/{postgres_db}"

def create_database_engine(database_url: str) -> Engine:
    """Create database engine with appropriate configuration."""
    if database_url.startswith("sqlite"):
        # SQLite configuration
        engine = create_engine(
            database_url,
            connect_args={"check_same_thread": False},
            echo=IS_TESTING and os.getenv("DEBUG_SQL", "false").lower() == "true",
        )
    else:
        # PostgreSQL configuration
        engine_kwargs = {
            "pool_size": 10 if IS_TESTING else 20,
            "max_overflow": 5 if IS_TESTING else 10,
            "pool_timeout": 30,
            "pool_recycle": 3600,
            "pool_pre_ping": True,
            "echo": IS_TESTING and os.getenv("DEBUG_SQL", "false").lower() == "true",
        }
        
        # Use QueuePool for better connection management
        engine_kwargs["poolclass"] = QueuePool
        
        engine = create_engine(database_url, **engine_kwargs)
    
    # Add connection event listeners for better debugging
    if IS_TESTING:
        @event.listens_for(engine, "connect")
        def set_sqlite_pragma(dbapi_connection, connection_record):
            if "sqlite" in str(engine.url):
                cursor = dbapi_connection.cursor()
                cursor.execute("PRAGMA foreign_keys=ON")
                cursor.close()
    
    return engine

# Initialize database components
DATABASE_URL = get_database_url()
logger.info("Database connection initialized successfully.")
>>>>>>> 25b09ac9

engine = create_database_engine(DATABASE_URL)
SessionLocal = sessionmaker(autocommit=False, autoflush=False, bind=engine)

# Base class for models
Base = declarative_base()

# Dependency for FastAPI
def get_db():
    """Database session dependency for FastAPI."""
    db = SessionLocal()
    try:
        yield db
    finally:
        db.close()

# Health check function
def check_database_health() -> bool:
    """Check if database connection is healthy."""
    try:
        with engine.connect() as conn:
            conn.execute("SELECT 1")
        return True
    except Exception as e:
        logger.error(f"Database health check failed: {e}")
        return False

# Migration helper function
def get_migration_database_url() -> str:
    """Get database URL specifically for migrations."""
    # For migrations, always use the actual database URL
    # This ensures migrations run against the correct database
    return DATABASE_URL<|MERGE_RESOLUTION|>--- conflicted
+++ resolved
@@ -1,23 +1,13 @@
 import logging
 import os
-<<<<<<< HEAD
 from urllib.parse import urlparse, urlunparse
 
 from dotenv import load_dotenv
 from sqlalchemy import create_engine, event
 from sqlalchemy.engine import Engine
-=======
-import logging
-
-
-from dotenv import load_dotenv
-from sqlalchemy import create_engine, event
->>>>>>> 25b09ac9
 from sqlalchemy.orm import declarative_base, sessionmaker
-from sqlalchemy.engine import Engine
 from sqlalchemy.pool import QueuePool
 
-<<<<<<< HEAD
 # Configure logging
 logger = logging.getLogger(__name__)
 
@@ -115,87 +105,17 @@
     event.listen(engine, "connect", _enable_sqlite_foreign_keys)
 else:
     engine = create_engine(DATABASE_URL)
-=======
-# Load environment variables
-load_dotenv()
-
-# Configure logging
-logger = logging.getLogger(__name__)
-
-# Environment detection
-IS_TESTING = os.getenv("TESTING", "false").lower() == "true"
-IS_CI = os.getenv("CI", "false").lower() == "true"
-
-def get_database_url() -> str:
-    """Get database URL with environment-specific handling."""
-    database_url = os.getenv("DATABASE_URL")
-    
-    if database_url:
-        return database_url
-    
-    # Environment-specific database URL construction
-    if IS_TESTING and IS_CI:
-        # CI environment - use localhost for GitHub Actions services
-        return "postgresql://postgres:testpass@localhost:5432/test_db"
-    elif IS_TESTING:
-        # Local testing - use SQLite by default for unit tests
-        return "sqlite:///./test_openmemory.db"
-    else:
-        # Production/development - use docker-compose hostnames
-        postgres_host = os.getenv("POSTGRES_HOST", "postgres-mem0")
-        postgres_port = os.getenv("POSTGRES_PORT", "5432")
-        postgres_db = os.getenv("POSTGRES_DB", "mem0")
-        postgres_user = os.getenv("POSTGRES_USER", "postgres")
-        postgres_password = os.getenv("POSTGRES_PASSWORD", "postgres")
-        
-        return f"postgresql://{postgres_user}:{postgres_password}@{postgres_host}:{postgres_port}/{postgres_db}"
-
-def create_database_engine(database_url: str) -> Engine:
-    """Create database engine with appropriate configuration."""
-    if database_url.startswith("sqlite"):
-        # SQLite configuration
-        engine = create_engine(
-            database_url,
-            connect_args={"check_same_thread": False},
-            echo=IS_TESTING and os.getenv("DEBUG_SQL", "false").lower() == "true",
-        )
-    else:
-        # PostgreSQL configuration
-        engine_kwargs = {
-            "pool_size": 10 if IS_TESTING else 20,
-            "max_overflow": 5 if IS_TESTING else 10,
-            "pool_timeout": 30,
-            "pool_recycle": 3600,
-            "pool_pre_ping": True,
-            "echo": IS_TESTING and os.getenv("DEBUG_SQL", "false").lower() == "true",
-        }
-        
-        # Use QueuePool for better connection management
-        engine_kwargs["poolclass"] = QueuePool
-        
-        engine = create_engine(database_url, **engine_kwargs)
-    
-    # Add connection event listeners for better debugging
-    if IS_TESTING:
-        @event.listens_for(engine, "connect")
-        def set_sqlite_pragma(dbapi_connection, connection_record):
-            if "sqlite" in str(engine.url):
-                cursor = dbapi_connection.cursor()
-                cursor.execute("PRAGMA foreign_keys=ON")
-                cursor.close()
-    
-    return engine
 
 # Initialize database components
 DATABASE_URL = get_database_url()
 logger.info("Database connection initialized successfully.")
->>>>>>> 25b09ac9
 
 engine = create_database_engine(DATABASE_URL)
 SessionLocal = sessionmaker(autocommit=False, autoflush=False, bind=engine)
 
 # Base class for models
 Base = declarative_base()
+
 
 # Dependency for FastAPI
 def get_db():
@@ -205,6 +125,7 @@
         yield db
     finally:
         db.close()
+
 
 # Health check function
 def check_database_health() -> bool:
@@ -217,6 +138,7 @@
         logger.error(f"Database health check failed: {e}")
         return False
 
+
 # Migration helper function
 def get_migration_database_url() -> str:
     """Get database URL specifically for migrations."""
