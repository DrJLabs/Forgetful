import logging
import os
from urllib.parse import urlparse, urlunparse

from dotenv import load_dotenv
from sqlalchemy import create_engine, event, text
from sqlalchemy.engine import Engine
from sqlalchemy.orm import declarative_base, sessionmaker
from sqlalchemy.pool import QueuePool

# Configure logging
logger = logging.getLogger(__name__)

# load .env file (make sure you have DATABASE_URL set)
load_dotenv()


def _redact_database_url(url: str) -> str:
    """
    Redacts sensitive information from a database URL for safe logging.

    Handles edge cases:
    - Missing hostname: Returns generic message instead of malformed URL
    - Missing username with password: Preserves correct format `:***@hostname`

    Args:
        url: Database URL to redact

    Returns:
        Redacted URL string or generic message for invalid URLs
    """
    try:
        parsed = urlparse(url)

        # SQLite URLs don't have hostnames and don't contain sensitive info
        if parsed.scheme == "sqlite":
            return url

        # If hostname is None or empty, return generic redacted message
        if not parsed.hostname:
            return "[REDACTED_DATABASE_URL]"

        # Build netloc with proper redaction
        netloc_parts = []

        # Handle username
        if parsed.username:
            netloc_parts.append(parsed.username)

        # Handle password - preserve colon for no-username cases
        if parsed.password:
            if parsed.username:
                netloc_parts.append(":***")
            else:
                netloc_parts.append(":***")

        # Add @ separator if we have username or password
        if parsed.username or parsed.password:
            netloc = "".join(netloc_parts) + "@" + parsed.hostname
        else:
            netloc = parsed.hostname

        # Add port if present
        if parsed.port:
            netloc += f":{parsed.port}"

        # Reconstruct URL
        redacted_url = f"{parsed.scheme}://{netloc}"
        if parsed.path:
            redacted_url += parsed.path
        if parsed.query:
            redacted_url += f"?{parsed.query}"
        if parsed.fragment:
            redacted_url += f"#{parsed.fragment}"

        return redacted_url

    except Exception:
        # If URL parsing fails completely, return generic message
        return "[REDACTED_DATABASE_URL]"


DATABASE_URL = os.getenv("DATABASE_URL", "sqlite:///./openmemory.db")
if not DATABASE_URL:
    raise RuntimeError("DATABASE_URL is not set in environment")


def _enable_sqlite_foreign_keys(dbapi_connection, connection_record):
    """Enable foreign key enforcement for SQLite databases."""
    cursor = dbapi_connection.cursor()
    cursor.execute("PRAGMA foreign_keys=ON")
    cursor.close()

<<<<<<< HEAD
def check_database_health() -> bool:
    """Check database health by executing a simple query with proper SQLAlchemy syntax."""
    try:
        with engine.connect() as conn:
            result = conn.execute(text("SELECT 1"))
            return result.fetchone() is not None
    except Exception as e:
        logger.error(f"Database health check failed: {e}")
        return False
=======
>>>>>>> fd2d97df

# Log database connection info
logger.info(f"Connecting to database: {_redact_database_url(DATABASE_URL)}")

# SQLAlchemy engine & session
# Only add check_same_thread for SQLite databases and enable foreign keys
if DATABASE_URL.startswith("sqlite"):
    engine = create_engine(
        DATABASE_URL, connect_args={"check_same_thread": False}  # Needed for SQLite
    )
    # Enable foreign key enforcement for SQLite
    event.listen(engine, "connect", _enable_sqlite_foreign_keys)
else:
    engine = create_engine(DATABASE_URL)<|MERGE_RESOLUTION|>--- conflicted
+++ resolved
@@ -80,18 +80,75 @@
         return "[REDACTED_DATABASE_URL]"
 
 
-DATABASE_URL = os.getenv("DATABASE_URL", "sqlite:///./openmemory.db")
-if not DATABASE_URL:
-    raise RuntimeError("DATABASE_URL is not set in environment")
-
-
 def _enable_sqlite_foreign_keys(dbapi_connection, connection_record):
     """Enable foreign key enforcement for SQLite databases."""
     cursor = dbapi_connection.cursor()
     cursor.execute("PRAGMA foreign_keys=ON")
     cursor.close()
 
-<<<<<<< HEAD
+
+def get_database_url() -> str:
+    """Get the database URL from environment variables."""
+    return os.getenv("DATABASE_URL", "sqlite:///./openmemory.db")
+
+
+def create_database_engine(database_url: str) -> Engine:
+    """Create and configure the database engine."""
+    if database_url.startswith("sqlite"):
+        # SQLite configuration
+        engine = create_engine(
+            database_url, connect_args={"check_same_thread": False}  # Needed for SQLite
+        )
+
+        @event.listens_for(engine, "connect")
+        def set_sqlite_pragma(dbapi_connection, connection_record):
+            if "sqlite" in str(engine.url):
+                cursor = dbapi_connection.cursor()
+                cursor.execute("PRAGMA foreign_keys=ON")
+                cursor.close()
+
+    else:
+        # PostgreSQL configuration
+        engine = create_engine(
+            database_url,
+            poolclass=QueuePool,
+            pool_size=5,
+            max_overflow=10,
+            pool_pre_ping=True,
+        )
+
+        @event.listens_for(engine, "connect")
+        def set_sqlite_pragma(dbapi_connection, connection_record):
+            if "sqlite" in str(engine.url):
+                cursor = dbapi_connection.cursor()
+                cursor.execute("PRAGMA foreign_keys=ON")
+                cursor.close()
+
+    return engine
+
+
+# Initialize database components
+DATABASE_URL = get_database_url()
+
+# Log database connection info with proper redaction
+logger.info(f"Connecting to database: {_redact_database_url(DATABASE_URL)}")
+
+engine = create_database_engine(DATABASE_URL)
+SessionLocal = sessionmaker(autocommit=False, autoflush=False, bind=engine)
+
+# Base class for models
+Base = declarative_base()
+
+
+# Dependency for FastAPI
+def get_db():
+    db = SessionLocal()
+    try:
+        yield db
+    finally:
+        db.close()
+
+
 def check_database_health() -> bool:
     """Check database health by executing a simple query with proper SQLAlchemy syntax."""
     try:
@@ -101,19 +158,8 @@
     except Exception as e:
         logger.error(f"Database health check failed: {e}")
         return False
-=======
->>>>>>> fd2d97df
 
-# Log database connection info
-logger.info(f"Connecting to database: {_redact_database_url(DATABASE_URL)}")
 
-# SQLAlchemy engine & session
-# Only add check_same_thread for SQLite databases and enable foreign keys
-if DATABASE_URL.startswith("sqlite"):
-    engine = create_engine(
-        DATABASE_URL, connect_args={"check_same_thread": False}  # Needed for SQLite
-    )
-    # Enable foreign key enforcement for SQLite
-    event.listen(engine, "connect", _enable_sqlite_foreign_keys)
-else:
-    engine = create_engine(DATABASE_URL)+def get_migration_database_url() -> str:
+    """Get database URL for migrations (may differ from runtime URL)."""
+    return DATABASE_URL