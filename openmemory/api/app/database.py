--- conflicted
+++ resolved
@@ -1,86 +1,16 @@
 import logging
 import os
-import logging
-
 
 from dotenv import load_dotenv
 from sqlalchemy import create_engine, event
+from sqlalchemy.engine import Engine
 from sqlalchemy.orm import declarative_base, sessionmaker
-from sqlalchemy.engine import Engine
 from sqlalchemy.pool import QueuePool
 
 # Load environment variables
 load_dotenv()
 
 # Configure logging
-logger = logging.getLogger(__name__)
-
-# Environment detection
-IS_TESTING = os.getenv("TESTING", "false").lower() == "true"
-IS_CI = os.getenv("CI", "false").lower() == "true"
-
-def get_database_url() -> str:
-    """Get database URL with environment-specific handling."""
-    database_url = os.getenv("DATABASE_URL")
-    
-    if database_url:
-        return database_url
-    
-    # Environment-specific database URL construction
-    if IS_TESTING and IS_CI:
-        # CI environment - use localhost for GitHub Actions services
-        return "postgresql://postgres:testpass@localhost:5432/test_db"
-    elif IS_TESTING:
-        # Local testing - use SQLite by default for unit tests
-        return "sqlite:///./test_openmemory.db"
-    else:
-        # Production/development - use docker-compose hostnames
-        postgres_host = os.getenv("POSTGRES_HOST", "postgres-mem0")
-        postgres_port = os.getenv("POSTGRES_PORT", "5432")
-        postgres_db = os.getenv("POSTGRES_DB", "mem0")
-        postgres_user = os.getenv("POSTGRES_USER", "postgres")
-        postgres_password = os.getenv("POSTGRES_PASSWORD", "postgres")
-        
-        return f"postgresql://{postgres_user}:{postgres_password}@{postgres_host}:{postgres_port}/{postgres_db}"
-
-def create_database_engine(database_url: str) -> Engine:
-    """Create database engine with appropriate configuration."""
-    if database_url.startswith("sqlite"):
-        # SQLite configuration
-        engine = create_engine(
-            database_url,
-            connect_args={"check_same_thread": False},
-            echo=IS_TESTING and os.getenv("DEBUG_SQL", "false").lower() == "true",
-        )
-    else:
-        # PostgreSQL configuration
-        engine_kwargs = {
-            "pool_size": 10 if IS_TESTING else 20,
-            "max_overflow": 5 if IS_TESTING else 10,
-            "pool_timeout": 30,
-            "pool_recycle": 3600,
-            "pool_pre_ping": True,
-            "echo": IS_TESTING and os.getenv("DEBUG_SQL", "false").lower() == "true",
-        }
-        
-        # Use QueuePool for better connection management
-        engine_kwargs["poolclass"] = QueuePool
-        
-        engine = create_engine(database_url, **engine_kwargs)
-    
-    # Add connection event listeners for better debugging
-    if IS_TESTING:
-        @event.listens_for(engine, "connect")
-        def set_sqlite_pragma(dbapi_connection, connection_record):
-            if "sqlite" in str(engine.url):
-                cursor = dbapi_connection.cursor()
-                cursor.execute("PRAGMA foreign_keys=ON")
-                cursor.close()
-    
-    return engine
-
-<<<<<<< HEAD
-# Setup logging
 logger = logging.getLogger(__name__)
 
 
@@ -138,22 +68,77 @@
     return url
 
 
+# Environment detection
+IS_TESTING = os.getenv("TESTING", "false").lower() == "true"
+IS_CI = os.getenv("CI", "false").lower() == "true"
+
+
+def get_database_url() -> str:
+    """Get database URL with environment-specific handling."""
+    database_url = os.getenv("DATABASE_URL")
+
+    if database_url:
+        return database_url
+
+    # Environment-specific database URL construction
+    if IS_TESTING and IS_CI:
+        # CI environment - use localhost for GitHub Actions services
+        return "postgresql://postgres:testpass@localhost:5432/test_db"
+    elif IS_TESTING:
+        # Local testing - use SQLite by default for unit tests
+        return "sqlite:///./test_openmemory.db"
+    else:
+        # Production/development - use docker-compose hostnames
+        postgres_host = os.getenv("POSTGRES_HOST", "postgres-mem0")
+        postgres_port = os.getenv("POSTGRES_PORT", "5432")
+        postgres_db = os.getenv("POSTGRES_DB", "mem0")
+        postgres_user = os.getenv("POSTGRES_USER", "postgres")
+        postgres_password = os.getenv("POSTGRES_PASSWORD", "postgres")
+
+        return f"postgresql://{postgres_user}:{postgres_password}@{postgres_host}:{postgres_port}/{postgres_db}"
+
+
+def create_database_engine(database_url: str) -> Engine:
+    """Create database engine with appropriate configuration."""
+    if database_url.startswith("sqlite"):
+        # SQLite configuration
+        engine = create_engine(
+            database_url,
+            connect_args={"check_same_thread": False},
+        )
+
+        @event.listens_for(engine, "connect")
+        def set_sqlite_pragma(dbapi_connection, connection_record):
+            if "sqlite" in str(engine.url):
+                cursor = dbapi_connection.cursor()
+                cursor.execute("PRAGMA foreign_keys=ON")
+                cursor.close()
+
+    else:
+        # PostgreSQL configuration
+        engine = create_engine(
+            database_url,
+            poolclass=QueuePool,
+            pool_size=5,
+            max_overflow=10,
+            pool_pre_ping=True,
+        )
+
+        @event.listens_for(engine, "connect")
+        def set_sqlite_pragma(dbapi_connection, connection_record):
+            if "sqlite" in str(engine.url):
+                cursor = dbapi_connection.cursor()
+                cursor.execute("PRAGMA foreign_keys=ON")
+                cursor.close()
+
+    return engine
+
+
+# Initialize database components
+DATABASE_URL = get_database_url()
+
 # Log database connection info with proper redaction
 logger.info(f"Connecting to database: {redact_database_url(DATABASE_URL)}")
-
-# SQLAlchemy engine & session
-# Only add check_same_thread for SQLite databases
-if DATABASE_URL.startswith("sqlite"):
-    engine = create_engine(
-        DATABASE_URL, connect_args={"check_same_thread": False}  # Needed for SQLite
-    )
-else:
-    engine = create_engine(DATABASE_URL)
-=======
-# Initialize database components
-DATABASE_URL = get_database_url()
-logger.info("Database connection initialized successfully.")
->>>>>>> 25b09ac9
 
 engine = create_database_engine(DATABASE_URL)
 SessionLocal = sessionmaker(autocommit=False, autoflush=False, bind=engine)
@@ -161,29 +146,27 @@
 # Base class for models
 Base = declarative_base()
 
+
 # Dependency for FastAPI
 def get_db():
-    """Database session dependency for FastAPI."""
     db = SessionLocal()
     try:
         yield db
     finally:
         db.close()
 
-# Health check function
+
 def check_database_health() -> bool:
     """Check if database connection is healthy."""
     try:
-        with engine.connect() as conn:
-            conn.execute("SELECT 1")
+        with engine.connect() as connection:
+            connection.execute("SELECT 1")
         return True
     except Exception as e:
         logger.error(f"Database health check failed: {e}")
         return False
 
-# Migration helper function
+
 def get_migration_database_url() -> str:
-    """Get database URL specifically for migrations."""
-    # For migrations, always use the actual database URL
-    # This ensures migrations run against the correct database
+    """Get database URL for migrations (may differ from runtime URL)."""
     return DATABASE_URL