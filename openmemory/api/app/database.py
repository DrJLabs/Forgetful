import os
<<<<<<< HEAD
from urllib.parse import urlparse, urlunparse
=======
import logging
from urllib.parse import urlparse
>>>>>>> b4665932

from dotenv import load_dotenv
from sqlalchemy import create_engine, event
from sqlalchemy.engine import Engine
from sqlalchemy.orm import declarative_base, sessionmaker

# Configure logging
logger = logging.getLogger(__name__)

# load .env file (make sure you have DATABASE_URL set)
load_dotenv()


def _redact_database_url(url: str) -> str:
    """
    Redact sensitive information from a database URL for logging purposes.
    
    Args:
        url: The database URL to redact
        
    Returns:
        The redacted URL with password replaced by '***'
    """
    try:
        parsed = urlparse(url)
        
        # Only redact if there's a password to redact
        if not parsed.password:
            return url
            
        # Handle None values properly to avoid "None" in the URL
        username = parsed.username or ""
        hostname = parsed.hostname or ""
        
        # Construct the netloc with proper handling of None values
        if username:
            netloc = f"{username}:***@{hostname}"
        else:
            netloc = f"***@{hostname}"
            
        # Add port if it exists
        if parsed.port:
            netloc += f":{parsed.port}"
            
        # Reconstruct the URL with redacted password
        redacted_parsed = parsed._replace(netloc=netloc)
        return urlunparse(redacted_parsed)
        
    except Exception:
        # If parsing fails, return a generic message to avoid exposing sensitive info
        return "[REDACTED_DATABASE_URL]"


DATABASE_URL = os.getenv("DATABASE_URL", "sqlite:///./openmemory.db")
if not DATABASE_URL:
    raise RuntimeError("DATABASE_URL is not set in environment")


def _redact_database_url(url: str) -> str:
    """Redact sensitive information from database URLs."""
    try:
        parsed = urlparse(url)
        if parsed.password:
            # Only redact URLs that actually have credentials
            redacted_netloc = f"{parsed.username}:***@{parsed.hostname}"
            if parsed.port:
                redacted_netloc += f":{parsed.port}"
            return parsed._replace(netloc=redacted_netloc).geturl()
        return url
    except Exception:
        # If parsing fails, return original URL (likely SQLite file path)
        return url


def _enable_sqlite_foreign_keys(dbapi_connection, connection_record):
    """Enable foreign key enforcement for SQLite databases."""
    cursor = dbapi_connection.cursor()
    cursor.execute("PRAGMA foreign_keys=ON")
    cursor.close()


# Log database connection info
logger.info(f"Connecting to database: {_redact_database_url(DATABASE_URL)}")

# SQLAlchemy engine & session
# Only add check_same_thread for SQLite databases and enable foreign keys
if DATABASE_URL.startswith("sqlite"):
    engine = create_engine(
        DATABASE_URL, connect_args={"check_same_thread": False}  # Needed for SQLite
    )
    # Enable foreign key enforcement for SQLite
    event.listen(engine, "connect", _enable_sqlite_foreign_keys)
else:
    engine = create_engine(DATABASE_URL)

SessionLocal = sessionmaker(autocommit=False, autoflush=False, bind=engine)

# Base class for models
Base = declarative_base()


# Dependency for FastAPI
def get_db():
    db = SessionLocal()
    try:
        yield db
    finally:
        db.close()<|MERGE_RESOLUTION|>--- conflicted
+++ resolved
@@ -1,10 +1,6 @@
+import logging
 import os
-<<<<<<< HEAD
 from urllib.parse import urlparse, urlunparse
-=======
-import logging
-from urllib.parse import urlparse
->>>>>>> b4665932
 
 from dotenv import load_dotenv
 from sqlalchemy import create_engine, event
@@ -21,38 +17,38 @@
 def _redact_database_url(url: str) -> str:
     """
     Redact sensitive information from a database URL for logging purposes.
-    
+
     Args:
         url: The database URL to redact
-        
+
     Returns:
         The redacted URL with password replaced by '***'
     """
     try:
         parsed = urlparse(url)
-        
+
         # Only redact if there's a password to redact
         if not parsed.password:
             return url
-            
+
         # Handle None values properly to avoid "None" in the URL
         username = parsed.username or ""
         hostname = parsed.hostname or ""
-        
+
         # Construct the netloc with proper handling of None values
         if username:
             netloc = f"{username}:***@{hostname}"
         else:
             netloc = f"***@{hostname}"
-            
+
         # Add port if it exists
         if parsed.port:
             netloc += f":{parsed.port}"
-            
+
         # Reconstruct the URL with redacted password
         redacted_parsed = parsed._replace(netloc=netloc)
         return urlunparse(redacted_parsed)
-        
+
     except Exception:
         # If parsing fails, return a generic message to avoid exposing sensitive info
         return "[REDACTED_DATABASE_URL]"
@@ -61,22 +57,6 @@
 DATABASE_URL = os.getenv("DATABASE_URL", "sqlite:///./openmemory.db")
 if not DATABASE_URL:
     raise RuntimeError("DATABASE_URL is not set in environment")
-
-
-def _redact_database_url(url: str) -> str:
-    """Redact sensitive information from database URLs."""
-    try:
-        parsed = urlparse(url)
-        if parsed.password:
-            # Only redact URLs that actually have credentials
-            redacted_netloc = f"{parsed.username}:***@{parsed.hostname}"
-            if parsed.port:
-                redacted_netloc += f":{parsed.port}"
-            return parsed._replace(netloc=redacted_netloc).geturl()
-        return url
-    except Exception:
-        # If parsing fails, return original URL (likely SQLite file path)
-        return url
 
 
 def _enable_sqlite_foreign_keys(dbapi_connection, connection_record):
