import logging
import os
<<<<<<< HEAD
from urllib.parse import urlparse, urlunparse
=======
>>>>>>> 0e4864e2

from dotenv import load_dotenv
from sqlalchemy import create_engine, event
from sqlalchemy.engine import Engine
from sqlalchemy.orm import declarative_base, sessionmaker
from sqlalchemy.pool import QueuePool

# Configure logging
logger = logging.getLogger(__name__)

<<<<<<< HEAD
# load .env file (make sure you have DATABASE_URL set)
load_dotenv()


def _redact_database_url(url: str) -> str:
    """
    Redacts sensitive information from a database URL for safe logging.

    Handles edge cases:
    - Missing hostname: Returns generic message instead of malformed URL
    - Missing username with password: Preserves correct format `:***@hostname`

    Args:
        url: Database URL to redact

    Returns:
        Redacted URL string or generic message for invalid URLs
    """
    try:
        parsed = urlparse(url)

        # SQLite URLs don't have hostnames and don't contain sensitive info
        if parsed.scheme == "sqlite":
            return url

        # If hostname is None or empty, return generic redacted message
        if not parsed.hostname:
            return "[REDACTED_DATABASE_URL]"

        # Build netloc with proper redaction
        netloc_parts = []

        # Handle username
        if parsed.username:
            netloc_parts.append(parsed.username)

        # Handle password - preserve colon for no-username cases
        if parsed.password:
            if parsed.username:
                netloc_parts.append(":***")
            else:
                netloc_parts.append(":***")

        # Add @ separator if we have username or password
        if parsed.username or parsed.password:
            netloc = "".join(netloc_parts) + "@" + parsed.hostname
        else:
            netloc = parsed.hostname

        # Add port if present
        if parsed.port:
            netloc += f":{parsed.port}"

        # Reconstruct URL
        redacted_url = f"{parsed.scheme}://{netloc}"
        if parsed.path:
            redacted_url += parsed.path
        if parsed.query:
            redacted_url += f"?{parsed.query}"
        if parsed.fragment:
            redacted_url += f"#{parsed.fragment}"

        return redacted_url

    except Exception:
        # If URL parsing fails completely, return generic message
        return "[REDACTED_DATABASE_URL]"


DATABASE_URL = os.getenv("DATABASE_URL", "sqlite:///./openmemory.db")
if not DATABASE_URL:
    raise RuntimeError("DATABASE_URL is not set in environment")


def _enable_sqlite_foreign_keys(dbapi_connection, connection_record):
    """Enable foreign key enforcement for SQLite databases."""
    cursor = dbapi_connection.cursor()
    cursor.execute("PRAGMA foreign_keys=ON")
    cursor.close()


# Log database connection info
logger.info(f"Connecting to database: {_redact_database_url(DATABASE_URL)}")

# SQLAlchemy engine & session
# Only add check_same_thread for SQLite databases and enable foreign keys
if DATABASE_URL.startswith("sqlite"):
    engine = create_engine(
        DATABASE_URL, connect_args={"check_same_thread": False}  # Needed for SQLite
    )
    # Enable foreign key enforcement for SQLite
    event.listen(engine, "connect", _enable_sqlite_foreign_keys)
else:
    engine = create_engine(DATABASE_URL)
=======

def redact_database_url(url: str) -> str:
    """
    Redact sensitive information from a database URL.

    Handles:
    - Multiple '@' characters in usernames/passwords
    - URLs without proper scheme (://missing)
    """
    if not url:
        return url

    # Check if URL has proper scheme
    if "://" not in url:
        # For URLs without scheme, assume they start with credentials
        # If there's an '@' character, redact everything before the last '@'
        if "@" in url:
            # Find the last '@' which should be the separator
            last_at_pos = url.rfind("@")
            return f"[REDACTED]@{url[last_at_pos+1:]}"
        else:
            # No credentials to redact
            return url

    # For URLs with proper scheme
    if "@" in url:
        # Split by '://' to separate scheme from the rest
        scheme_sep = url.split("://", 1)
        scheme = scheme_sep[0]
        rest = scheme_sep[1]

        # Find the authority part (before the path)
        # The path starts with '/' after the host
        path_start = rest.find("/")
        if path_start == -1:
            # No path, entire rest is authority
            authority = rest
            path = ""
        else:
            authority = rest[:path_start]
            path = rest[path_start:]

        # Find the '@' in the authority part - this is the credential separator
        auth_at_pos = authority.rfind("@")
        if auth_at_pos != -1:
            host_and_port = authority[auth_at_pos + 1 :]
            return f"{scheme}://[REDACTED]@{host_and_port}{path}"
        else:
            # No credentials in authority part
            return url

    # No credentials to redact
    return url


# Environment detection
IS_TESTING = os.getenv("TESTING", "false").lower() == "true"
IS_CI = os.getenv("CI", "false").lower() == "true"


def get_database_url() -> str:
    """Get database URL with environment-specific handling."""
    database_url = os.getenv("DATABASE_URL")

    if database_url:
        return database_url

    # Environment-specific database URL construction
    if IS_TESTING and IS_CI:
        # CI environment - use localhost for GitHub Actions services
        return "postgresql://postgres:testpass@localhost:5432/test_db"
    elif IS_TESTING:
        # Local testing - use SQLite by default for unit tests
        return "sqlite:///./test_openmemory.db"
    else:
        # Production/development - use docker-compose hostnames
        postgres_host = os.getenv("POSTGRES_HOST", "postgres-mem0")
        postgres_port = os.getenv("POSTGRES_PORT", "5432")
        postgres_db = os.getenv("POSTGRES_DB", "mem0")
        postgres_user = os.getenv("POSTGRES_USER", "postgres")
        postgres_password = os.getenv("POSTGRES_PASSWORD", "postgres")

        return f"postgresql://{postgres_user}:{postgres_password}@{postgres_host}:{postgres_port}/{postgres_db}"


def create_database_engine(database_url: str) -> Engine:
    """Create database engine with appropriate configuration."""
    if database_url.startswith("sqlite"):
        # SQLite configuration
        engine = create_engine(
            database_url,
            connect_args={"check_same_thread": False},
        )

        @event.listens_for(engine, "connect")
        def set_sqlite_pragma(dbapi_connection, connection_record):
            if "sqlite" in str(engine.url):
                cursor = dbapi_connection.cursor()
                cursor.execute("PRAGMA foreign_keys=ON")
                cursor.close()

    else:
        # PostgreSQL configuration
        engine = create_engine(
            database_url,
            poolclass=QueuePool,
            pool_size=5,
            max_overflow=10,
            pool_pre_ping=True,
        )

        @event.listens_for(engine, "connect")
        def set_sqlite_pragma(dbapi_connection, connection_record):
            if "sqlite" in str(engine.url):
                cursor = dbapi_connection.cursor()
                cursor.execute("PRAGMA foreign_keys=ON")
                cursor.close()

    return engine
>>>>>>> 0e4864e2


# Initialize database components
DATABASE_URL = get_database_url()

# Log database connection info with proper redaction
logger.info(f"Connecting to database: {redact_database_url(DATABASE_URL)}")

engine = create_database_engine(DATABASE_URL)
SessionLocal = sessionmaker(autocommit=False, autoflush=False, bind=engine)

# Base class for models
Base = declarative_base()


# Dependency for FastAPI
def get_db():
    db = SessionLocal()
    try:
        yield db
    finally:
        db.close()


<<<<<<< HEAD
# Health check function
=======
>>>>>>> 0e4864e2
def check_database_health() -> bool:
    """Check if database connection is healthy."""
    try:
        with engine.connect() as connection:
            connection.execute("SELECT 1")
        return True
    except Exception as e:
        logger.error(f"Database health check failed: {e}")
        return False


<<<<<<< HEAD
# Migration helper function
=======
>>>>>>> 0e4864e2
def get_migration_database_url() -> str:
    """Get database URL for migrations (may differ from runtime URL)."""
    return DATABASE_URL<|MERGE_RESOLUTION|>--- conflicted
+++ resolved
@@ -1,9 +1,6 @@
 import logging
 import os
-<<<<<<< HEAD
 from urllib.parse import urlparse, urlunparse
-=======
->>>>>>> 0e4864e2
 
 from dotenv import load_dotenv
 from sqlalchemy import create_engine, event
@@ -14,7 +11,6 @@
 # Configure logging
 logger = logging.getLogger(__name__)
 
-<<<<<<< HEAD
 # load .env file (make sure you have DATABASE_URL set)
 load_dotenv()
 
@@ -108,171 +104,4 @@
     # Enable foreign key enforcement for SQLite
     event.listen(engine, "connect", _enable_sqlite_foreign_keys)
 else:
-    engine = create_engine(DATABASE_URL)
-=======
-
-def redact_database_url(url: str) -> str:
-    """
-    Redact sensitive information from a database URL.
-
-    Handles:
-    - Multiple '@' characters in usernames/passwords
-    - URLs without proper scheme (://missing)
-    """
-    if not url:
-        return url
-
-    # Check if URL has proper scheme
-    if "://" not in url:
-        # For URLs without scheme, assume they start with credentials
-        # If there's an '@' character, redact everything before the last '@'
-        if "@" in url:
-            # Find the last '@' which should be the separator
-            last_at_pos = url.rfind("@")
-            return f"[REDACTED]@{url[last_at_pos+1:]}"
-        else:
-            # No credentials to redact
-            return url
-
-    # For URLs with proper scheme
-    if "@" in url:
-        # Split by '://' to separate scheme from the rest
-        scheme_sep = url.split("://", 1)
-        scheme = scheme_sep[0]
-        rest = scheme_sep[1]
-
-        # Find the authority part (before the path)
-        # The path starts with '/' after the host
-        path_start = rest.find("/")
-        if path_start == -1:
-            # No path, entire rest is authority
-            authority = rest
-            path = ""
-        else:
-            authority = rest[:path_start]
-            path = rest[path_start:]
-
-        # Find the '@' in the authority part - this is the credential separator
-        auth_at_pos = authority.rfind("@")
-        if auth_at_pos != -1:
-            host_and_port = authority[auth_at_pos + 1 :]
-            return f"{scheme}://[REDACTED]@{host_and_port}{path}"
-        else:
-            # No credentials in authority part
-            return url
-
-    # No credentials to redact
-    return url
-
-
-# Environment detection
-IS_TESTING = os.getenv("TESTING", "false").lower() == "true"
-IS_CI = os.getenv("CI", "false").lower() == "true"
-
-
-def get_database_url() -> str:
-    """Get database URL with environment-specific handling."""
-    database_url = os.getenv("DATABASE_URL")
-
-    if database_url:
-        return database_url
-
-    # Environment-specific database URL construction
-    if IS_TESTING and IS_CI:
-        # CI environment - use localhost for GitHub Actions services
-        return "postgresql://postgres:testpass@localhost:5432/test_db"
-    elif IS_TESTING:
-        # Local testing - use SQLite by default for unit tests
-        return "sqlite:///./test_openmemory.db"
-    else:
-        # Production/development - use docker-compose hostnames
-        postgres_host = os.getenv("POSTGRES_HOST", "postgres-mem0")
-        postgres_port = os.getenv("POSTGRES_PORT", "5432")
-        postgres_db = os.getenv("POSTGRES_DB", "mem0")
-        postgres_user = os.getenv("POSTGRES_USER", "postgres")
-        postgres_password = os.getenv("POSTGRES_PASSWORD", "postgres")
-
-        return f"postgresql://{postgres_user}:{postgres_password}@{postgres_host}:{postgres_port}/{postgres_db}"
-
-
-def create_database_engine(database_url: str) -> Engine:
-    """Create database engine with appropriate configuration."""
-    if database_url.startswith("sqlite"):
-        # SQLite configuration
-        engine = create_engine(
-            database_url,
-            connect_args={"check_same_thread": False},
-        )
-
-        @event.listens_for(engine, "connect")
-        def set_sqlite_pragma(dbapi_connection, connection_record):
-            if "sqlite" in str(engine.url):
-                cursor = dbapi_connection.cursor()
-                cursor.execute("PRAGMA foreign_keys=ON")
-                cursor.close()
-
-    else:
-        # PostgreSQL configuration
-        engine = create_engine(
-            database_url,
-            poolclass=QueuePool,
-            pool_size=5,
-            max_overflow=10,
-            pool_pre_ping=True,
-        )
-
-        @event.listens_for(engine, "connect")
-        def set_sqlite_pragma(dbapi_connection, connection_record):
-            if "sqlite" in str(engine.url):
-                cursor = dbapi_connection.cursor()
-                cursor.execute("PRAGMA foreign_keys=ON")
-                cursor.close()
-
-    return engine
->>>>>>> 0e4864e2
-
-
-# Initialize database components
-DATABASE_URL = get_database_url()
-
-# Log database connection info with proper redaction
-logger.info(f"Connecting to database: {redact_database_url(DATABASE_URL)}")
-
-engine = create_database_engine(DATABASE_URL)
-SessionLocal = sessionmaker(autocommit=False, autoflush=False, bind=engine)
-
-# Base class for models
-Base = declarative_base()
-
-
-# Dependency for FastAPI
-def get_db():
-    db = SessionLocal()
-    try:
-        yield db
-    finally:
-        db.close()
-
-
-<<<<<<< HEAD
-# Health check function
-=======
->>>>>>> 0e4864e2
-def check_database_health() -> bool:
-    """Check if database connection is healthy."""
-    try:
-        with engine.connect() as connection:
-            connection.execute("SELECT 1")
-        return True
-    except Exception as e:
-        logger.error(f"Database health check failed: {e}")
-        return False
-
-
-<<<<<<< HEAD
-# Migration helper function
-=======
->>>>>>> 0e4864e2
-def get_migration_database_url() -> str:
-    """Get database URL for migrations (may differ from runtime URL)."""
-    return DATABASE_URL+    engine = create_engine(DATABASE_URL)