--- conflicted
+++ resolved
@@ -1,30 +1,20 @@
 import logging
 import os
-<<<<<<< HEAD
-import logging
 from typing import Generator
+from urllib.parse import urlparse, urlunparse
 
 from dotenv import load_dotenv
-from sqlalchemy import create_engine, text
-from sqlalchemy.orm import declarative_base, sessionmaker, Session
+from sqlalchemy import create_engine, event, text
+from sqlalchemy.engine import Engine
 from sqlalchemy.exc import SQLAlchemyError
+from sqlalchemy.orm import Session, declarative_base, sessionmaker
+from sqlalchemy.pool import QueuePool
 
 # Set up logging
 logging.basicConfig(level=logging.INFO)
-=======
-from urllib.parse import urlparse, urlunparse
-
-from dotenv import load_dotenv
-from sqlalchemy import create_engine, event
-from sqlalchemy.engine import Engine
-from sqlalchemy.orm import declarative_base, sessionmaker
-from sqlalchemy.pool import QueuePool
-
-# Configure logging
->>>>>>> b9c3cf5f
 logger = logging.getLogger(__name__)
 
-# load .env file (make sure you have DATABASE_URL set)
+# Load environment variables
 load_dotenv()
 
 
@@ -97,29 +87,29 @@
 if not DATABASE_URL:
     raise RuntimeError("DATABASE_URL is not set in environment")
 
-<<<<<<< HEAD
-logger.info(f"Database URL configured: {DATABASE_URL}")
+# Log database connection info
+logger.info(f"Connecting to database: {_redact_database_url(DATABASE_URL)}")
 
 # SQLAlchemy engine & session
-# Only add check_same_thread for SQLite databases
-try:
-    if DATABASE_URL.startswith("sqlite"):
-        engine = create_engine(
-            DATABASE_URL, connect_args={"check_same_thread": False}  # Needed for SQLite
-        )
-    else:
-        engine = create_engine(DATABASE_URL)
-    
-    # Test the connection to ensure it's working
-    with engine.connect() as conn:
-        conn.execute(text("SELECT 1"))
-    
-    logger.info("Database connection initialized and tested successfully.")
-    
-except SQLAlchemyError as e:
-    logger.error(f"Failed to initialize database connection: {e}")
-    raise RuntimeError(f"Database connection failed: {e}")
+# Only add check_same_thread for SQLite databases and enable foreign keys
+if DATABASE_URL.startswith("sqlite"):
+    engine = create_engine(
+        DATABASE_URL, connect_args={"check_same_thread": False}  # Needed for SQLite
+    )
+    # Enable foreign key enforcement for SQLite
+    event.listen(engine, "connect", _enable_sqlite_foreign_keys)
+else:
+    engine = create_engine(DATABASE_URL)
 
+
+def _enable_sqlite_foreign_keys(dbapi_connection, connection_record):
+    """Enable foreign key enforcement for SQLite databases."""
+    cursor = dbapi_connection.cursor()
+    cursor.execute("PRAGMA foreign_keys=ON")
+    cursor.close()
+
+
+# Initialize SessionLocal
 SessionLocal = sessionmaker(autocommit=False, autoflush=False, bind=engine)
 
 # Base class for models
@@ -130,7 +120,7 @@
 def get_db() -> Generator[Session, None, None]:
     """
     Get database session for dependency injection.
-    
+
     Yields:
         Session: SQLAlchemy database session
     """
@@ -144,7 +134,7 @@
 def test_database_connection() -> bool:
     """
     Test database connection health.
-    
+
     Returns:
         bool: True if connection is healthy, False otherwise
     """
@@ -154,27 +144,4 @@
         return True
     except SQLAlchemyError as e:
         logger.error(f"Database connection test failed: {e}")
-        return False
-=======
-
-def _enable_sqlite_foreign_keys(dbapi_connection, connection_record):
-    """Enable foreign key enforcement for SQLite databases."""
-    cursor = dbapi_connection.cursor()
-    cursor.execute("PRAGMA foreign_keys=ON")
-    cursor.close()
-
-
-# Log database connection info
-logger.info(f"Connecting to database: {_redact_database_url(DATABASE_URL)}")
-
-# SQLAlchemy engine & session
-# Only add check_same_thread for SQLite databases and enable foreign keys
-if DATABASE_URL.startswith("sqlite"):
-    engine = create_engine(
-        DATABASE_URL, connect_args={"check_same_thread": False}  # Needed for SQLite
-    )
-    # Enable foreign key enforcement for SQLite
-    event.listen(engine, "connect", _enable_sqlite_foreign_keys)
-else:
-    engine = create_engine(DATABASE_URL)
->>>>>>> b9c3cf5f
+        return False