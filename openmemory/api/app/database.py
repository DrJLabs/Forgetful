--- conflicted
+++ resolved
@@ -1,5 +1,5 @@
+import logging
 import os
-import logging
 
 from dotenv import load_dotenv
 from sqlalchemy import create_engine
@@ -12,18 +12,21 @@
 if not DATABASE_URL:
     raise RuntimeError("DATABASE_URL is not set in environment")
 
-<<<<<<< HEAD
+# Setup logging
+logger = logging.getLogger(__name__)
+
+
 def redact_database_url(url: str) -> str:
     """
     Redact sensitive information from a database URL.
-    
+
     Handles:
     - Multiple '@' characters in usernames/passwords
     - URLs without proper scheme (://missing)
     """
     if not url:
         return url
-    
+
     # Check if URL has proper scheme
     if "://" not in url:
         # For URLs without scheme, assume they start with credentials
@@ -35,14 +38,14 @@
         else:
             # No credentials to redact
             return url
-    
+
     # For URLs with proper scheme
     if "@" in url:
         # Split by '://' to separate scheme from the rest
         scheme_sep = url.split("://", 1)
         scheme = scheme_sep[0]
         rest = scheme_sep[1]
-        
+
         # Find the authority part (before the path)
         # The path starts with '/' after the host
         path_start = rest.find("/")
@@ -53,44 +56,23 @@
         else:
             authority = rest[:path_start]
             path = rest[path_start:]
-        
+
         # Find the '@' in the authority part - this is the credential separator
         auth_at_pos = authority.rfind("@")
         if auth_at_pos != -1:
-            host_and_port = authority[auth_at_pos+1:]
+            host_and_port = authority[auth_at_pos + 1 :]
             return f"{scheme}://[REDACTED]@{host_and_port}{path}"
         else:
             # No credentials in authority part
             return url
-    
+
     # No credentials to redact
     return url
 
-=======
-# Setup logging
-logger = logging.getLogger(__name__)
-
-def redact_database_url(url: str) -> str:
-    """
-    Redact sensitive information from database URLs.
-    
-    For PostgreSQL URLs (contains '@'), redact the user:password portion.
-    For SQLite URLs (no '@'), return as-is since they don't contain credentials.
-    """
-    if '@' in url:
-        # PostgreSQL-style URL: postgresql://user:password@host:port/database
-        parts = url.split('@')
-        if len(parts) >= 2:
-            # Keep everything after the '@' and redact the credential part
-            return f"{parts[0].split('://')[0]}://[REDACTED]@{parts[1]}"
-    
-    # SQLite or other URLs without '@' - return as-is since no credentials to redact
-    return url
 
 # Log database connection info with proper redaction
 logger.info(f"Connecting to database: {redact_database_url(DATABASE_URL)}")
 
->>>>>>> c83824b6
 # SQLAlchemy engine & session
 # Only add check_same_thread for SQLite databases
 if DATABASE_URL.startswith("sqlite"):
