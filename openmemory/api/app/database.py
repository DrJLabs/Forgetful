import logging
import os
from typing import Generator
from urllib.parse import urlparse, urlunparse

from dotenv import load_dotenv
from sqlalchemy import create_engine, event, text
from sqlalchemy.engine import Engine
from sqlalchemy.exc import SQLAlchemyError
from sqlalchemy.orm import Session, declarative_base, sessionmaker
from sqlalchemy.pool import QueuePool

# Set up logging
logging.basicConfig(level=logging.INFO)
logger = logging.getLogger(__name__)

# Load environment variables
load_dotenv()


def _redact_database_url(url: str) -> str:
    """
    Redacts sensitive information from a database URL for safe logging.

    Handles edge cases:
    - Missing hostname: Returns generic message instead of malformed URL
    - Missing username with password: Preserves correct format `:***@hostname`

    Args:
        url: Database URL to redact

    Returns:
        Redacted URL string or generic message for invalid URLs
    """
    try:
        parsed = urlparse(url)

        # SQLite URLs don't have hostnames and don't contain sensitive info
        if parsed.scheme == "sqlite":
            return url

        # If hostname is None or empty, return generic redacted message
        if not parsed.hostname:
            return "[REDACTED_DATABASE_URL]"

        # Build netloc with proper redaction
        netloc_parts = []

        # Handle username
        if parsed.username:
            netloc_parts.append(parsed.username)

        # Handle password - preserve colon for no-username cases
        if parsed.password:
            if parsed.username:
                netloc_parts.append(":***")
            else:
                netloc_parts.append(":***")

        # Add @ separator if we have username or password
        if parsed.username or parsed.password:
            netloc = "".join(netloc_parts) + "@" + parsed.hostname
        else:
            netloc = parsed.hostname

        # Add port if present
        if parsed.port:
            netloc += f":{parsed.port}"

        # Reconstruct URL
        redacted_url = f"{parsed.scheme}://{netloc}"
        if parsed.path:
            redacted_url += parsed.path
        if parsed.query:
            redacted_url += f"?{parsed.query}"
        if parsed.fragment:
            redacted_url += f"#{parsed.fragment}"

        return redacted_url

    except Exception:
        # If URL parsing fails completely, return generic message
        return "[REDACTED_DATABASE_URL]"


<<<<<<< HEAD
def _enable_sqlite_foreign_keys(dbapi_connection, connection_record):
    """Enable foreign key enforcement for SQLite databases."""
    cursor = dbapi_connection.cursor()
    cursor.execute("PRAGMA foreign_keys=ON")
    cursor.close()


def get_database_url() -> str:
    """Get the database URL from environment variables."""
    return os.getenv("DATABASE_URL", "sqlite:///./openmemory.db")


def create_database_engine(database_url: str) -> Engine:
    """Create and configure the database engine."""
    if database_url.startswith("sqlite"):
        # SQLite configuration
        engine = create_engine(
            database_url, connect_args={"check_same_thread": False}  # Needed for SQLite
        )

        @event.listens_for(engine, "connect")
        def set_sqlite_pragma(dbapi_connection, connection_record):
            if "sqlite" in str(engine.url):
                cursor = dbapi_connection.cursor()
                cursor.execute("PRAGMA foreign_keys=ON")
                cursor.close()

    else:
        # PostgreSQL configuration
        engine = create_engine(
            database_url,
            poolclass=QueuePool,
            pool_size=5,
            max_overflow=10,
            pool_pre_ping=True,
        )

    return engine


# Initialize database components
DATABASE_URL = get_database_url()

# Log database connection info with proper redaction
logger.info(f"Connecting to database: {_redact_database_url(DATABASE_URL)}")

engine = create_database_engine(DATABASE_URL)
=======
DATABASE_URL = os.getenv("DATABASE_URL", "sqlite:///./openmemory.db")
if not DATABASE_URL:
    raise RuntimeError("DATABASE_URL is not set in environment")

# Log database connection info
logger.info(f"Connecting to database: {_redact_database_url(DATABASE_URL)}")

# SQLAlchemy engine & session
# Only add check_same_thread for SQLite databases and enable foreign keys
if DATABASE_URL.startswith("sqlite"):
    engine = create_engine(
        DATABASE_URL, connect_args={"check_same_thread": False}  # Needed for SQLite
    )
    # Enable foreign key enforcement for SQLite
    event.listen(engine, "connect", _enable_sqlite_foreign_keys)
else:
    engine = create_engine(DATABASE_URL)


def _enable_sqlite_foreign_keys(dbapi_connection, connection_record):
    """Enable foreign key enforcement for SQLite databases."""
    cursor = dbapi_connection.cursor()
    cursor.execute("PRAGMA foreign_keys=ON")
    cursor.close()


# Initialize SessionLocal
>>>>>>> 1d331006
SessionLocal = sessionmaker(autocommit=False, autoflush=False, bind=engine)

# Base class for models
Base = declarative_base()


# Dependency for FastAPI
<<<<<<< HEAD
def get_db():
=======
def get_db() -> Generator[Session, None, None]:
    """
    Get database session for dependency injection.

    Yields:
        Session: SQLAlchemy database session
    """
>>>>>>> 1d331006
    db = SessionLocal()
    try:
        yield db
    finally:
        db.close()


<<<<<<< HEAD
def check_database_health() -> bool:
    """Check database health by executing a simple query with proper SQLAlchemy syntax."""
    try:
        with engine.connect() as conn:
            result = conn.execute(text("SELECT 1"))
            return result.fetchone() is not None
    except Exception as e:
        logger.error(f"Database health check failed: {e}")
        return False


def get_migration_database_url() -> str:
    """Get database URL for migrations (may differ from runtime URL)."""
    return DATABASE_URL
=======
def test_database_connection() -> bool:
    """
    Test database connection health.

    Returns:
        bool: True if connection is healthy, False otherwise
    """
    try:
        with engine.connect() as conn:
            conn.execute(text("SELECT 1"))
        return True
    except SQLAlchemyError as e:
        logger.error(f"Database connection test failed: {e}")
        return False
>>>>>>> 1d331006
<|MERGE_RESOLUTION|>--- conflicted
+++ resolved
@@ -83,7 +83,6 @@
         return "[REDACTED_DATABASE_URL]"
 
 
-<<<<<<< HEAD
 def _enable_sqlite_foreign_keys(dbapi_connection, connection_record):
     """Enable foreign key enforcement for SQLite databases."""
     cursor = dbapi_connection.cursor()
@@ -131,35 +130,6 @@
 logger.info(f"Connecting to database: {_redact_database_url(DATABASE_URL)}")
 
 engine = create_database_engine(DATABASE_URL)
-=======
-DATABASE_URL = os.getenv("DATABASE_URL", "sqlite:///./openmemory.db")
-if not DATABASE_URL:
-    raise RuntimeError("DATABASE_URL is not set in environment")
-
-# Log database connection info
-logger.info(f"Connecting to database: {_redact_database_url(DATABASE_URL)}")
-
-# SQLAlchemy engine & session
-# Only add check_same_thread for SQLite databases and enable foreign keys
-if DATABASE_URL.startswith("sqlite"):
-    engine = create_engine(
-        DATABASE_URL, connect_args={"check_same_thread": False}  # Needed for SQLite
-    )
-    # Enable foreign key enforcement for SQLite
-    event.listen(engine, "connect", _enable_sqlite_foreign_keys)
-else:
-    engine = create_engine(DATABASE_URL)
-
-
-def _enable_sqlite_foreign_keys(dbapi_connection, connection_record):
-    """Enable foreign key enforcement for SQLite databases."""
-    cursor = dbapi_connection.cursor()
-    cursor.execute("PRAGMA foreign_keys=ON")
-    cursor.close()
-
-
-# Initialize SessionLocal
->>>>>>> 1d331006
 SessionLocal = sessionmaker(autocommit=False, autoflush=False, bind=engine)
 
 # Base class for models
@@ -167,9 +137,6 @@
 
 
 # Dependency for FastAPI
-<<<<<<< HEAD
-def get_db():
-=======
 def get_db() -> Generator[Session, None, None]:
     """
     Get database session for dependency injection.
@@ -177,7 +144,6 @@
     Yields:
         Session: SQLAlchemy database session
     """
->>>>>>> 1d331006
     db = SessionLocal()
     try:
         yield db
@@ -185,9 +151,13 @@
         db.close()
 
 
-<<<<<<< HEAD
 def check_database_health() -> bool:
-    """Check database health by executing a simple query with proper SQLAlchemy syntax."""
+    """
+    Check database health by executing a simple query with proper SQLAlchemy syntax.
+
+    Returns:
+        bool: True if connection is healthy, False otherwise
+    """
     try:
         with engine.connect() as conn:
             result = conn.execute(text("SELECT 1"))
@@ -199,20 +169,4 @@
 
 def get_migration_database_url() -> str:
     """Get database URL for migrations (may differ from runtime URL)."""
-    return DATABASE_URL
-=======
-def test_database_connection() -> bool:
-    """
-    Test database connection health.
-
-    Returns:
-        bool: True if connection is healthy, False otherwise
-    """
-    try:
-        with engine.connect() as conn:
-            conn.execute(text("SELECT 1"))
-        return True
-    except SQLAlchemyError as e:
-        logger.error(f"Database connection test failed: {e}")
-        return False
->>>>>>> 1d331006
+    return DATABASE_URL