--- conflicted
+++ resolved
@@ -2,12 +2,8 @@
 import os
 
 from dotenv import load_dotenv
-<<<<<<< HEAD
-from sqlalchemy import create_engine, text
-=======
-from sqlalchemy import create_engine, event
+from sqlalchemy import create_engine, event, text
 from sqlalchemy.engine import Engine
->>>>>>> 0e4864e2
 from sqlalchemy.orm import declarative_base, sessionmaker
 from sqlalchemy.pool import QueuePool
 
@@ -160,23 +156,12 @@
         db.close()
 
 
-<<<<<<< HEAD
-def check_database_health():
-    """Check database health by executing a simple query."""
+def check_database_health() -> bool:
+    """Check database health by executing a simple query with proper SQLAlchemy syntax."""
     try:
         with engine.connect() as conn:
             result = conn.execute(text("SELECT 1"))
             return result.fetchone() is not None
-    except Exception as e:
-        print(f"Database health check failed: {e}")
-        return False
-=======
-def check_database_health() -> bool:
-    """Check if database connection is healthy."""
-    try:
-        with engine.connect() as connection:
-            connection.execute("SELECT 1")
-        return True
     except Exception as e:
         logger.error(f"Database health check failed: {e}")
         return False
@@ -184,5 +169,4 @@
 
 def get_migration_database_url() -> str:
     """Get database URL for migrations (may differ from runtime URL)."""
-    return DATABASE_URL
->>>>>>> 0e4864e2
+    return DATABASE_URL