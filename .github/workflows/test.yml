--- conflicted
+++ resolved
@@ -137,17 +137,8 @@
           restore-keys: |
             ${{ env.CACHE_VERSION }}-venv-${{ runner.os }}-${{ matrix.python-version }}-
 
-<<<<<<< HEAD
       - name: Install Dependencies (optimized)
         if: steps.venv-cache.outputs.cache-hit != 'true'
-=======
-      - name: Install System Dependencies
-        run: |
-          sudo apt-get update
-          sudo apt-get install -y libpq-dev netcat-openbsd
-
-      - name: Install Dependencies
->>>>>>> e8776a67
         run: |
           python -m venv ~/venv
           source ~/venv/bin/activate
@@ -709,7 +700,6 @@
   merge-decision:
     name: '🚦 Merge Decision (Final Quality Gate)'
     runs-on: ubuntu-latest
-<<<<<<< HEAD
     needs:
       [
         unit-tests,
@@ -720,9 +710,6 @@
         performance-tests,
         code-quality,
       ]
-=======
-    needs: [unit-tests, contract-tests, security-tests, database-tests, integration-tests, performance-tests, code-quality]
->>>>>>> e8776a67
     if: always()
 
     steps:
@@ -736,7 +723,6 @@
           echo "🚦 Evaluating all quality gates..."
 
           # Check if all required tests passed
-<<<<<<< HEAD
           if [ "${{ needs.unit-tests.result }}" == "success" ] && \
              [ "${{ needs.contract-tests.result }}" == "success" ] && \
              [ "${{ needs.security-tests.result }}" == "success" ] && \
@@ -744,15 +730,6 @@
              [ "${{ needs.integration-tests.result }}" == "success" ] && \
              [ "${{ needs.performance-tests.result }}" == "success" ] && \
              [ "${{ needs.code-quality.result }}" == "success" ]; then
-=======
-          if [ "${{ needs.unit-tests.result }}" == "success" ] \
-             && [ "${{ needs.contract-tests.result }}" == "success" ] \
-             && [ "${{ needs.security-tests.result }}" == "success" ] \
-             && [ "${{ needs.database-tests.result }}" == "success" ] \
-             && [ "${{ needs.integration-tests.result }}" == "success" ] \
-             && [ "${{ needs.performance-tests.result }}" == "success" ] \
-             && [ "${{ needs.code-quality.result }}" == "success" ]; then
->>>>>>> e8776a67
             echo "✅ All quality gates passed - Ready for merge"
             exit 0
           else
