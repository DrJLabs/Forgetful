name: 'mem0-stack Pre-Merge Quality Gates'

on:
  push:
    branches: ['main', 'develop']
  pull_request:
    branches: ['main', 'develop']
  merge_group:
    # Support GitHub merge queues for handling multiple concurrent PRs
    types: [checks_requested]
  schedule:
    - cron: '0 2 * * *' # Daily at 2 AM
  workflow_dispatch: # Enable manual workflow triggering

env:
  # Caching optimization variables
  CACHE_VERSION: v1 # Increment to invalidate all caches
  PYTHON_VERSION: '3.11'
  NODE_VERSION: '20'
  PNPM_VERSION: 'latest'

<<<<<<< HEAD
  # Environment Configuration
  APP_ENVIRONMENT: test
  APP_DEBUG: false
  APP_LOG_LEVEL: INFO
  APP_USER_ID: test_user
  
  # Database Configuration
  DATABASE_HOST: localhost
  DATABASE_PORT: 5432
  DATABASE_NAME: test_db
  DATABASE_USER: postgres
  DATABASE_PASSWORD: testpass
  DATABASE_URL: postgresql://postgres:testpass@localhost:5432/test_db
  
  # Neo4j Configuration
  NEO4J_HOST: localhost
  NEO4J_PORT: 7687
  NEO4J_USERNAME: neo4j
  NEO4J_PASSWORD: testpass
  NEO4J_URI: bolt://localhost:7687
  NEO4J_AUTH: neo4j/testpass
  
  # OpenAI Configuration
  OPENAI_API_KEY: sk-test-key-for-mocking-only
  OPENAI_MODEL: gpt-4o-mini
  OPENAI_EMBEDDING_MODEL: text-embedding-3-small
  
  # Testing Configuration
  TESTING: true
  CI: true
  GITHUB_ACTIONS: true
  COVERAGE_THRESHOLD: 80
  
  # Legacy Variables (for backward compatibility)
  POSTGRES_HOST: localhost
  POSTGRES_DB: test_db
  POSTGRES_USER: postgres
  POSTGRES_PASSWORD: testpass
  USER: test_user
  API_KEY: sk-test-key-for-mocking-only
  
  # CI-specific Configuration
  PYTHONPATH: ${{ github.workspace }}:${{ github.workspace }}/openmemory/api
  CI_DATABASE_URL: postgresql://postgres:testpass@localhost:5432/test_db
  CI_NEO4J_URI: bolt://localhost:7687
  CI_COVERAGE_THRESHOLD: 80
=======
  # Database environment for CI
  PYTHONPATH: ${{ github.workspace }}:${{ github.workspace }}/openmemory/api
  TESTING: 'true'
  CI: 'true'
  DATABASE_URL: 'postgresql://postgres:testpass@localhost:5432/test_db'
  NEO4J_URI: 'bolt://localhost:7687'
  NEO4J_USERNAME: 'neo4j'
  NEO4J_PASSWORD: 'testpass'
  NEO4J_URL: 'neo4j://neo4j:testpass@localhost:7687'
  COVERAGE_THRESHOLD: '80'
  OPENAI_API_KEY: 'sk-test-key-for-mocking-only'
  DATABASE_USER: 'postgres'
  DATABASE_PASSWORD: 'testpass'
  POSTGRES_HOST: 'localhost'
  POSTGRES_PORT: '5432'
  POSTGRES_DB: 'test_db'
  POSTGRES_USER: 'postgres'
  POSTGRES_PASSWORD: 'testpass'
>>>>>>> 25b09ac9

jobs:
  # ============================================================================
  # QUALITY GATE 1: COMPREHENSIVE UNIT TESTS
  # ============================================================================
  unit-tests:
    name: '🧪 Unit Tests (Quality Gate 1)'
    runs-on: ubuntu-latest
    strategy:
      fail-fast: true # Fail fast for unit tests
      matrix:
        python-version: ['3.11', '3.12']

    services:
      postgres:
        image: pgvector/pgvector:pg16
        env:
          POSTGRES_PASSWORD: testpass
          POSTGRES_DB: test_db
          POSTGRES_USER: postgres
        options: >-
          --health-cmd pg_isready
          --health-interval 10s
          --health-timeout 5s
          --health-retries 5
        ports:
          - 5432:5432

      neo4j:
        image: neo4j:5.15
        env:
          NEO4J_AUTH: neo4j/testpass
          NEO4J_PLUGINS: '["apoc"]'
        options: >-
          --health-cmd "cypher-shell -u neo4j -p testpass 'RETURN 1'"
          --health-interval 10s
          --health-timeout 5s
          --health-retries 5
        ports:
          - 7687:7687

    steps:
      - name: Checkout Repository
        uses: actions/checkout@v4
        with:
          # For merge groups, checkout the merge commit
          ref: ${{ github.event_name == 'merge_group' && github.event.merge_group.head_sha || github.sha }}

      - name: Set up Python ${{ matrix.python-version }}
        uses: actions/setup-python@v5
        with:
          python-version: ${{ matrix.python-version }}

      # Multi-level Python caching strategy
      - name: Cache Python Dependencies (pip cache)
        uses: actions/cache@v4
        with:
          path: ~/.cache/pip
<<<<<<< HEAD
          key: ${{ runner.os }}-pip-${{ env.CACHE_VERSION }}-${{ hashFiles('**/requirements*.txt') }}
          restore-keys: |
            ${{ runner.os }}-pip-${{ env.CACHE_VERSION }}-
            ${{ runner.os }}-pip-
=======
          key: ${{ env.CACHE_VERSION }}-pip-${{ runner.os }}-${{ matrix.python-version }}-${{ hashFiles('**/requirements*.txt', 'mem0/pyproject.toml') }}
          restore-keys: |
            ${{ env.CACHE_VERSION }}-pip-${{ runner.os }}-${{ matrix.python-version }}-
            ${{ env.CACHE_VERSION }}-pip-${{ runner.os }}-
>>>>>>> 25b09ac9

      - name: Cache Virtual Environment
        uses: actions/cache@v4
        with:
<<<<<<< HEAD
          path: |
            venv/
            openmemory/api/venv/
          key: ${{ runner.os }}-venv-${{ env.CACHE_VERSION }}-${{ matrix.python-version }}-${{ hashFiles('**/requirements*.txt') }}
          restore-keys: |
            ${{ runner.os }}-venv-${{ env.CACHE_VERSION }}-${{ matrix.python-version }}-
            ${{ runner.os }}-venv-${{ env.CACHE_VERSION }}-

      - name: Install Dependencies
        run: |
          python -m pip install --upgrade pip
          pip install -r requirements-test.txt

          # Install mem0 package in development mode
          pip install -e mem0/

          cd openmemory/api
          pip install -r requirements.txt
          pip install -r requirements-test.txt

      - name: Wait for PostgreSQL
        run: |
=======
          path: ~/venv
          key: ${{ env.CACHE_VERSION }}-venv-${{ runner.os }}-${{ matrix.python-version }}-${{ hashFiles('**/requirements*.txt', 'mem0/pyproject.toml') }}
          restore-keys: |
            ${{ env.CACHE_VERSION }}-venv-${{ runner.os }}-${{ matrix.python-version }}-

      - name: Install Dependencies (optimized)
        if: steps.venv-cache.outputs.cache-hit != 'true'
        run: |
          python -m venv ~/venv
          source ~/venv/bin/activate
          python -m pip install --upgrade pip
          pip install -r requirements-test.txt
          pip install -e mem0/

      - name: Activate Virtual Environment
        run: |
          source ~/venv/bin/activate
          echo "PATH=$PATH" >> $GITHUB_ENV

      - name: Wait for Services
        run: |
          echo "🔄 Waiting for PostgreSQL..."
>>>>>>> 25b09ac9
          until pg_isready -h localhost -p 5432; do
            echo "Waiting for PostgreSQL..."
            sleep 2
          done

<<<<<<< HEAD
      - name: Run Unit Tests
        run: |
          echo "🧪 Running comprehensive unit tests..."
          
          # Run shared library tests
          python -m pytest tests/ -v --cov=shared --cov-report=term-missing --cov-report=xml:coverage-shared.xml
          
          # Run OpenMemory API tests
          cd openmemory/api
          python -m pytest tests/ -v --cov=app --cov-report=term-missing --cov-report=xml:coverage-api.xml
          
          echo "✅ Unit tests completed"

      - name: Upload Coverage Reports
        uses: actions/upload-artifact@v4
        if: always()
        with:
          name: coverage-reports-${{ matrix.python-version }}
          path: |
            coverage-*.xml
            openmemory/api/coverage-*.xml
=======
          echo "🔄 Waiting for Neo4j..."
          until nc -z localhost 7687; do
            echo "Waiting for Neo4j..."
            sleep 2
          done
          echo "✅ Neo4j is ready"

      - name: Setup Test Database
        run: |
          source ~/venv/bin/activate
          
          # Create pgvector extension
          psql -h localhost -U postgres -d test_db -c "CREATE EXTENSION IF NOT EXISTS vector;"
          
          # Run database migrations
          echo "🔄 Running database migrations..."
          cd openmemory/api
          
          # Run Alembic migrations
          alembic upgrade head
          
          echo "✅ Database migrations completed"

      - name: Run Unit Tests
        run: |
          source ~/venv/bin/activate
          echo "🧪 Running comprehensive unit tests..."
          
          # Run unit tests with coverage
          pytest tests/ \
            -v \
            --cov=app \
            --cov=shared \
            --cov-report=term-missing \
            --cov-report=xml \
            --cov-fail-under=${{ env.COVERAGE_THRESHOLD }} \
            --durations=10 \
            --maxfail=3 \
            -x
          
          echo "✅ Unit tests completed successfully"

      - name: Upload Coverage Reports
        uses: actions/upload-artifact@v4
        if: always()
        with:
          name: coverage-reports-${{ matrix.python-version }}
          path: |
            coverage.xml
            htmlcov/
          retention-days: 30

      - name: Upload Test Results
        uses: actions/upload-artifact@v4
        if: always()
        with:
          name: test-results-${{ matrix.python-version }}
          path: |
            test-results/
            pytest.xml
>>>>>>> 25b09ac9
          retention-days: 30

  # ============================================================================
  # QUALITY GATE 2: API CONTRACT TESTS
  # ============================================================================
  contract-tests:
    name: '📋 API Contract Tests (Quality Gate 2)'
    runs-on: ubuntu-latest
    needs: [unit-tests]

    services:
      postgres:
        image: postgres:15
        env:
          POSTGRES_PASSWORD: testpass
          POSTGRES_DB: test_db
          POSTGRES_USER: postgres
        options: >-
          --health-cmd pg_isready
          --health-interval 10s
          --health-timeout 5s
          --health-retries 5
        ports:
          - 5432:5432

    steps:
      - name: Checkout Repository
        uses: actions/checkout@v4
        with:
          # For merge groups, checkout the merge commit
          ref: ${{ github.event_name == 'merge_group' && github.event.merge_group.head_sha || github.sha }}

      - name: Set up Python 3.11
        uses: actions/setup-python@v5
        with:
          python-version: '3.11'

      - name: Install Dependencies
        run: |
          python -m pip install --upgrade pip
          pip install -r requirements-test.txt

          # Install mem0 package in development mode
          pip install -e mem0/

          cd openmemory/api
          pip install -r requirements.txt
          pip install -r requirements-test.txt

      - name: Wait for PostgreSQL
        run: |
          until pg_isready -h localhost -p 5432; do
            echo "Waiting for PostgreSQL..."
            sleep 2
          done

      - name: Run API Contract Tests
        run: |
          echo "📋 Running API contract validation tests..."
          cd openmemory/api
          ./run_contract_tests.sh --verbose --fail-fast

          echo "✅ API contract tests completed"

      - name: Upload Contract Test Results
        uses: actions/upload-artifact@v4
        if: always()
        with:
          name: contract-test-results
          path: |
            openmemory/api/contract-test-results.xml
            openmemory/api/contract-test-report.html
          retention-days: 30

  # ============================================================================
  # QUALITY GATE 3: SECURITY TESTS
  # ============================================================================
  security-tests:
    name: '🔒 Security Tests (Quality Gate 3)'
    runs-on: ubuntu-latest
    needs: [unit-tests]

    steps:
      - name: Checkout Repository
        uses: actions/checkout@v4
        with:
          ref: ${{ github.event_name == 'merge_group' && github.event.merge_group.head_sha || github.sha }}

      - name: Set up Python 3.11
        uses: actions/setup-python@v5
        with:
          python-version: '3.11'

      - name: Install Security Testing Dependencies
        run: |
          python -m pip install --upgrade pip
          pip install bandit safety semgrep
          pip install -r requirements-test.txt

      - name: Run Security Tests
        run: |
          echo "🔒 Running security vulnerability tests..."
          cd openmemory/api
          ./run_security_tests.sh --verbose --fail-fast

          echo "✅ Security tests completed"

      - name: Upload Security Test Results
        uses: actions/upload-artifact@v4
        if: always()
        with:
          name: security-test-results
          path: |
            openmemory/api/security-test-results.xml
            openmemory/api/security-test-report.html
          retention-days: 30

  # ============================================================================
  # QUALITY GATE 4: DATABASE TESTS
  # ============================================================================
  database-tests:
    name: '🗄️ Database Tests (Quality Gate 4)'
    runs-on: ubuntu-latest
    needs: [unit-tests]

    services:
      postgres:
        image: pgvector/pgvector:pg16
        env:
          POSTGRES_PASSWORD: testpass
          POSTGRES_DB: test_db
          POSTGRES_USER: postgres
        options: >-
          --health-cmd pg_isready
          --health-interval 10s
          --health-timeout 5s
          --health-retries 5
        ports:
          - 5432:5432

      neo4j:
        image: neo4j:5.15
        env:
          NEO4J_AUTH: neo4j/testpass
          NEO4J_PLUGINS: '["apoc"]'
        options: >-
          --health-cmd "cypher-shell -u neo4j -p testpass 'RETURN 1'"
          --health-interval 10s
          --health-timeout 5s
          --health-retries 5
        ports:
          - 7687:7687

    steps:
      - name: Checkout Repository
        uses: actions/checkout@v4
        with:
          ref: ${{ github.event_name == 'merge_group' && github.event.merge_group.head_sha || github.sha }}

      - name: Set up Python 3.11
        uses: actions/setup-python@v5
        with:
          python-version: '3.11'

      - name: Install Dependencies
        run: |
          python -m pip install --upgrade pip
          pip install -r requirements-test.txt
<<<<<<< HEAD

          cd openmemory/api
          pip install -r requirements.txt
          pip install -r requirements-test.txt
=======
          pip install -e mem0/
>>>>>>> 25b09ac9

      - name: Wait for Services
        run: |
          echo "🔄 Waiting for PostgreSQL..."
          until pg_isready -h localhost -p 5432; do
            echo "Waiting for PostgreSQL..."
            sleep 2
          done
<<<<<<< HEAD
          
          until nc -z localhost 7687; do
            echo "Waiting for Neo4j..."
            sleep 2
          done

      - name: Run Database Tests
        run: |
          echo "🗄️ Running database integration tests..."
          cd openmemory/api
          ./run_database_tests.sh --verbose --fail-fast
=======
          echo "✅ PostgreSQL is ready"

          echo "🔄 Waiting for Neo4j..."
          until nc -z localhost 7687; do
            echo "Waiting for Neo4j..."
            sleep 2
          done
          echo "✅ Neo4j is ready"

      - name: Setup Test Database
        run: |
          # Create pgvector extension
          psql -h localhost -U postgres -d test_db -c "CREATE EXTENSION IF NOT EXISTS vector;"
          
          # Run database migrations
          echo "🔄 Running database migrations..."
          cd openmemory/api
          alembic upgrade head
          echo "✅ Database migrations completed"
>>>>>>> 25b09ac9

      - name: Run Database Tests
        run: |
          echo "🗄️ Running database integrity and migration tests..."
          cd openmemory/api
          
          # Run database-specific tests
          pytest tests/test_database_framework.py tests/test_migration_integrity.py \
            -v \
            --cov=app.database \
            --cov=app.models \
            --cov-report=term-missing \
            --cov-report=xml \
            --durations=10 \
            --maxfail=3 \
            -x
          
          echo "✅ Database tests completed"

      - name: Test Migration Rollback
        run: |
          echo "🔄 Testing migration rollback..."
          cd openmemory/api
          
          # Test migration rollback
          alembic downgrade -1
          alembic upgrade head
          
          echo "✅ Migration rollback test completed"

      - name: Upload Database Test Results
        uses: actions/upload-artifact@v4
        if: always()
        with:
          name: database-test-results
          path: |
            openmemory/api/coverage.xml
            openmemory/api/test-results/
          retention-days: 30

  # ============================================================================
  # QUALITY GATE 5: INTEGRATION TESTS
  # ============================================================================
  integration-tests:
    name: '🔗 Integration Tests (Quality Gate 5)'
    runs-on: ubuntu-latest
    needs: [contract-tests, security-tests, database-tests]

    services:
      postgres:
        image: postgres:15
        env:
          POSTGRES_PASSWORD: testpass
          POSTGRES_DB: test_db
          POSTGRES_USER: postgres
        options: >-
          --health-cmd pg_isready
          --health-interval 10s
          --health-timeout 5s
          --health-retries 5
        ports:
          - 5432:5432

      neo4j:
        image: neo4j:5.15
        env:
          NEO4J_AUTH: neo4j/testpass
          NEO4J_PLUGINS: '["apoc"]'
        options: >-
          --health-cmd "cypher-shell -u neo4j -p testpass 'RETURN 1'"
          --health-interval 10s
          --health-timeout 5s
          --health-retries 5
        ports:
          - 7687:7687

    steps:
      - name: Checkout Repository
        uses: actions/checkout@v4
        with:
          ref: ${{ github.event_name == 'merge_group' && github.event.merge_group.head_sha || github.sha }}

      - name: Set up Python 3.11
        uses: actions/setup-python@v5
        with:
          python-version: '3.11'

      - name: Install Dependencies
        run: |
          python -m pip install --upgrade pip
          pip install -r requirements-test.txt

          # Install mem0 package in development mode
          pip install -e mem0/

          cd openmemory/api
          pip install -r requirements.txt
          pip install -r requirements-test.txt

      - name: Wait for Services
        run: |
          until pg_isready -h localhost -p 5432; do
            echo "Waiting for PostgreSQL..."
            sleep 2
          done
          
          until nc -z localhost 7687; do
            echo "Waiting for Neo4j..."
            sleep 2
          done

      - name: Run Integration Tests
        run: |
          echo "🔗 Running end-to-end integration tests..."
          
          # Run comprehensive integration tests
          python -m pytest tests/test_integration.py -v --tb=short
          
          # Run system integration tests
          cd openmemory/api
          python -m pytest tests/test_system_integration.py -v --tb=short

          echo "✅ Integration tests completed"

      - name: Upload Integration Test Results
        uses: actions/upload-artifact@v4
        if: always()
        with:
          name: integration-test-results
          path: |
            integration-test-results.xml
            openmemory/api/integration-test-results.xml
          retention-days: 30

  # ============================================================================
  # QUALITY GATE 6: PERFORMANCE TESTS
  # ============================================================================
  performance-tests:
    name: '⚡ Performance Tests (Quality Gate 6)'
    runs-on: ubuntu-latest
    needs: [integration-tests]

    services:
      postgres:
        image: postgres:15
        env:
          POSTGRES_PASSWORD: testpass
          POSTGRES_DB: test_db
          POSTGRES_USER: postgres
        options: >-
          --health-cmd pg_isready
          --health-interval 10s
          --health-timeout 5s
          --health-retries 5
        ports:
          - 5432:5432

      neo4j:
        image: neo4j:5.15
        env:
          NEO4J_AUTH: neo4j/testpass
          NEO4J_PLUGINS: '["apoc"]'
        options: >-
          --health-cmd "cypher-shell -u neo4j -p testpass 'RETURN 1'"
          --health-interval 10s
          --health-timeout 5s
          --health-retries 5
        ports:
          - 7687:7687

    steps:
      - name: Checkout Repository
        uses: actions/checkout@v4
        with:
          ref: ${{ github.event_name == 'merge_group' && github.event.merge_group.head_sha || github.sha }}

      - name: Set up Python 3.11
        uses: actions/setup-python@v5
        with:
          python-version: '3.11'

      - name: Install Dependencies
        run: |
          python -m pip install --upgrade pip
          pip install -r requirements-test.txt

          cd openmemory/api
          pip install -r requirements.txt
          pip install -r requirements-test.txt

      - name: Wait for Services
        run: |
          until pg_isready -h localhost -p 5432; do
            echo "Waiting for PostgreSQL..."
            sleep 2
          done
          
          until nc -z localhost 7687; do
            echo "Waiting for Neo4j..."
            sleep 2
          done

      - name: Run Performance Tests
        run: |
          echo "⚡ Running performance benchmark tests..."
          
          # Run performance tests
          python scripts/benchmark_vector_performance.py
          
          echo "✅ Performance tests completed"

      - name: Upload Performance Test Results
        uses: actions/upload-artifact@v4
        if: always()
        with:
          name: performance-test-results
          path: |
            performance-test-results.xml
            benchmark-results.json
          retention-days: 30

  # ============================================================================
  # QUALITY GATE 7: CODE QUALITY
  # ============================================================================
  code-quality:
    name: '🔍 Code Quality (Quality Gate 7)'
    runs-on: ubuntu-latest
    needs: [unit-tests]

    steps:
      - name: Checkout Repository
        uses: actions/checkout@v4
        with:
          ref: ${{ github.event_name == 'merge_group' && github.event.merge_group.head_sha || github.sha }}

      - name: Set up Python 3.11
        uses: actions/setup-python@v5
        with:
          python-version: '3.11'

      - name: Install Quality Tools
        run: |
          python -m pip install --upgrade pip
          pip install black flake8 mypy pylint isort
          pip install -r requirements-test.txt

      - name: Run Code Quality Checks
        run: |
          echo "🔍 Running code quality analysis..."
          
          # Format checking
          black --check --diff .
          
          # Import sorting
          isort --check-only --diff .
          
          # Linting
          flake8 . --count --select=E9,F63,F7,F82 --show-source --statistics
          
          # Type checking
          mypy shared/ openmemory/api/app/ --ignore-missing-imports
          
          echo "✅ Code quality checks completed"

  # ============================================================================
  # FINAL QUALITY GATE: MERGE DECISION
  # ============================================================================
  merge-decision:
    name: '🚦 Merge Decision (Final Quality Gate)'
    runs-on: ubuntu-latest
    needs: [performance-tests, code-quality]
    if: always()

    steps:
      - name: Checkout Repository
        uses: actions/checkout@v4
        with:
          ref: ${{ github.event_name == 'merge_group' && github.event.merge_group.head_sha || github.sha }}

      - name: Evaluate Quality Gates
        run: |
          echo "🚦 Evaluating all quality gates..."
          
          # Check if all required tests passed
          if [ "${{ needs.performance-tests.result }}" == "success" ] && 
             [ "${{ needs.code-quality.result }}" == "success" ]; then
            echo "✅ All quality gates passed - Ready for merge"
            exit 0
          else
            echo "❌ Quality gates failed - Blocking merge"
            exit 1
          fi

      - name: Generate Quality Report
        if: always()
        run: |
          echo "📊 Generating quality gate report..."
          
          cat > quality-report.md << EOF
          # Quality Gate Report
          
          **Branch:** ${{ github.ref }}
          **Commit:** ${{ github.sha }}
          **Workflow:** ${{ github.workflow }}
          
          ## Quality Gate Results
          
          - Unit Tests: ${{ needs.unit-tests.result }}
          - Contract Tests: ${{ needs.contract-tests.result }}
          - Security Tests: ${{ needs.security-tests.result }}
          - Database Tests: ${{ needs.database-tests.result }}
          - Integration Tests: ${{ needs.integration-tests.result }}
          - Performance Tests: ${{ needs.performance-tests.result }}
          - Code Quality: ${{ needs.code-quality.result }}
          
          ## Environment Configuration
          
          - App Environment: ${{ env.APP_ENVIRONMENT }}
          - Database URL: ${{ env.DATABASE_URL }}
          - Neo4j URI: ${{ env.NEO4J_URI }}
          - Coverage Threshold: ${{ env.COVERAGE_THRESHOLD }}%
          
          EOF
          
          cat quality-report.md

      - name: Upload Quality Report
        uses: actions/upload-artifact@v4
        if: always()
        with:
          name: quality-gate-report
          path: quality-report.md
          retention-days: 30<|MERGE_RESOLUTION|>--- conflicted
+++ resolved
@@ -19,13 +19,12 @@
   NODE_VERSION: '20'
   PNPM_VERSION: 'latest'
 
-<<<<<<< HEAD
   # Environment Configuration
   APP_ENVIRONMENT: test
   APP_DEBUG: false
   APP_LOG_LEVEL: INFO
   APP_USER_ID: test_user
-  
+
   # Database Configuration
   DATABASE_HOST: localhost
   DATABASE_PORT: 5432
@@ -33,7 +32,7 @@
   DATABASE_USER: postgres
   DATABASE_PASSWORD: testpass
   DATABASE_URL: postgresql://postgres:testpass@localhost:5432/test_db
-  
+
   # Neo4j Configuration
   NEO4J_HOST: localhost
   NEO4J_PORT: 7687
@@ -41,18 +40,18 @@
   NEO4J_PASSWORD: testpass
   NEO4J_URI: bolt://localhost:7687
   NEO4J_AUTH: neo4j/testpass
-  
+
   # OpenAI Configuration
   OPENAI_API_KEY: sk-test-key-for-mocking-only
   OPENAI_MODEL: gpt-4o-mini
   OPENAI_EMBEDDING_MODEL: text-embedding-3-small
-  
+
   # Testing Configuration
   TESTING: true
   CI: true
   GITHUB_ACTIONS: true
   COVERAGE_THRESHOLD: 80
-  
+
   # Legacy Variables (for backward compatibility)
   POSTGRES_HOST: localhost
   POSTGRES_DB: test_db
@@ -60,32 +59,12 @@
   POSTGRES_PASSWORD: testpass
   USER: test_user
   API_KEY: sk-test-key-for-mocking-only
-  
+
   # CI-specific Configuration
   PYTHONPATH: ${{ github.workspace }}:${{ github.workspace }}/openmemory/api
   CI_DATABASE_URL: postgresql://postgres:testpass@localhost:5432/test_db
   CI_NEO4J_URI: bolt://localhost:7687
   CI_COVERAGE_THRESHOLD: 80
-=======
-  # Database environment for CI
-  PYTHONPATH: ${{ github.workspace }}:${{ github.workspace }}/openmemory/api
-  TESTING: 'true'
-  CI: 'true'
-  DATABASE_URL: 'postgresql://postgres:testpass@localhost:5432/test_db'
-  NEO4J_URI: 'bolt://localhost:7687'
-  NEO4J_USERNAME: 'neo4j'
-  NEO4J_PASSWORD: 'testpass'
-  NEO4J_URL: 'neo4j://neo4j:testpass@localhost:7687'
-  COVERAGE_THRESHOLD: '80'
-  OPENAI_API_KEY: 'sk-test-key-for-mocking-only'
-  DATABASE_USER: 'postgres'
-  DATABASE_PASSWORD: 'testpass'
-  POSTGRES_HOST: 'localhost'
-  POSTGRES_PORT: '5432'
-  POSTGRES_DB: 'test_db'
-  POSTGRES_USER: 'postgres'
-  POSTGRES_PASSWORD: 'testpass'
->>>>>>> 25b09ac9
 
 jobs:
   # ============================================================================
@@ -144,45 +123,14 @@
         uses: actions/cache@v4
         with:
           path: ~/.cache/pip
-<<<<<<< HEAD
-          key: ${{ runner.os }}-pip-${{ env.CACHE_VERSION }}-${{ hashFiles('**/requirements*.txt') }}
-          restore-keys: |
-            ${{ runner.os }}-pip-${{ env.CACHE_VERSION }}-
-            ${{ runner.os }}-pip-
-=======
           key: ${{ env.CACHE_VERSION }}-pip-${{ runner.os }}-${{ matrix.python-version }}-${{ hashFiles('**/requirements*.txt', 'mem0/pyproject.toml') }}
           restore-keys: |
             ${{ env.CACHE_VERSION }}-pip-${{ runner.os }}-${{ matrix.python-version }}-
             ${{ env.CACHE_VERSION }}-pip-${{ runner.os }}-
->>>>>>> 25b09ac9
 
       - name: Cache Virtual Environment
         uses: actions/cache@v4
         with:
-<<<<<<< HEAD
-          path: |
-            venv/
-            openmemory/api/venv/
-          key: ${{ runner.os }}-venv-${{ env.CACHE_VERSION }}-${{ matrix.python-version }}-${{ hashFiles('**/requirements*.txt') }}
-          restore-keys: |
-            ${{ runner.os }}-venv-${{ env.CACHE_VERSION }}-${{ matrix.python-version }}-
-            ${{ runner.os }}-venv-${{ env.CACHE_VERSION }}-
-
-      - name: Install Dependencies
-        run: |
-          python -m pip install --upgrade pip
-          pip install -r requirements-test.txt
-
-          # Install mem0 package in development mode
-          pip install -e mem0/
-
-          cd openmemory/api
-          pip install -r requirements.txt
-          pip install -r requirements-test.txt
-
-      - name: Wait for PostgreSQL
-        run: |
-=======
           path: ~/venv
           key: ${{ env.CACHE_VERSION }}-venv-${{ runner.os }}-${{ matrix.python-version }}-${{ hashFiles('**/requirements*.txt', 'mem0/pyproject.toml') }}
           restore-keys: |
@@ -205,35 +153,11 @@
       - name: Wait for Services
         run: |
           echo "🔄 Waiting for PostgreSQL..."
->>>>>>> 25b09ac9
           until pg_isready -h localhost -p 5432; do
             echo "Waiting for PostgreSQL..."
             sleep 2
           done
 
-<<<<<<< HEAD
-      - name: Run Unit Tests
-        run: |
-          echo "🧪 Running comprehensive unit tests..."
-          
-          # Run shared library tests
-          python -m pytest tests/ -v --cov=shared --cov-report=term-missing --cov-report=xml:coverage-shared.xml
-          
-          # Run OpenMemory API tests
-          cd openmemory/api
-          python -m pytest tests/ -v --cov=app --cov-report=term-missing --cov-report=xml:coverage-api.xml
-          
-          echo "✅ Unit tests completed"
-
-      - name: Upload Coverage Reports
-        uses: actions/upload-artifact@v4
-        if: always()
-        with:
-          name: coverage-reports-${{ matrix.python-version }}
-          path: |
-            coverage-*.xml
-            openmemory/api/coverage-*.xml
-=======
           echo "🔄 Waiting for Neo4j..."
           until nc -z localhost 7687; do
             echo "Waiting for Neo4j..."
@@ -244,24 +168,24 @@
       - name: Setup Test Database
         run: |
           source ~/venv/bin/activate
-          
+
           # Create pgvector extension
           psql -h localhost -U postgres -d test_db -c "CREATE EXTENSION IF NOT EXISTS vector;"
-          
+
           # Run database migrations
           echo "🔄 Running database migrations..."
           cd openmemory/api
-          
+
           # Run Alembic migrations
           alembic upgrade head
-          
+
           echo "✅ Database migrations completed"
 
       - name: Run Unit Tests
         run: |
           source ~/venv/bin/activate
           echo "🧪 Running comprehensive unit tests..."
-          
+
           # Run unit tests with coverage
           pytest tests/ \
             -v \
@@ -273,7 +197,7 @@
             --durations=10 \
             --maxfail=3 \
             -x
-          
+
           echo "✅ Unit tests completed successfully"
 
       - name: Upload Coverage Reports
@@ -294,7 +218,6 @@
           path: |
             test-results/
             pytest.xml
->>>>>>> 25b09ac9
           retention-days: 30
 
   # ============================================================================
@@ -463,14 +386,7 @@
         run: |
           python -m pip install --upgrade pip
           pip install -r requirements-test.txt
-<<<<<<< HEAD
-
-          cd openmemory/api
-          pip install -r requirements.txt
-          pip install -r requirements-test.txt
-=======
           pip install -e mem0/
->>>>>>> 25b09ac9
 
       - name: Wait for Services
         run: |
@@ -479,19 +395,6 @@
             echo "Waiting for PostgreSQL..."
             sleep 2
           done
-<<<<<<< HEAD
-          
-          until nc -z localhost 7687; do
-            echo "Waiting for Neo4j..."
-            sleep 2
-          done
-
-      - name: Run Database Tests
-        run: |
-          echo "🗄️ Running database integration tests..."
-          cd openmemory/api
-          ./run_database_tests.sh --verbose --fail-fast
-=======
           echo "✅ PostgreSQL is ready"
 
           echo "🔄 Waiting for Neo4j..."
@@ -505,19 +408,18 @@
         run: |
           # Create pgvector extension
           psql -h localhost -U postgres -d test_db -c "CREATE EXTENSION IF NOT EXISTS vector;"
-          
+
           # Run database migrations
           echo "🔄 Running database migrations..."
           cd openmemory/api
           alembic upgrade head
           echo "✅ Database migrations completed"
->>>>>>> 25b09ac9
 
       - name: Run Database Tests
         run: |
           echo "🗄️ Running database integrity and migration tests..."
           cd openmemory/api
-          
+
           # Run database-specific tests
           pytest tests/test_database_framework.py tests/test_migration_integrity.py \
             -v \
@@ -528,18 +430,18 @@
             --durations=10 \
             --maxfail=3 \
             -x
-          
+
           echo "✅ Database tests completed"
 
       - name: Test Migration Rollback
         run: |
           echo "🔄 Testing migration rollback..."
           cd openmemory/api
-          
+
           # Test migration rollback
           alembic downgrade -1
           alembic upgrade head
-          
+
           echo "✅ Migration rollback test completed"
 
       - name: Upload Database Test Results
@@ -617,7 +519,7 @@
             echo "Waiting for PostgreSQL..."
             sleep 2
           done
-          
+
           until nc -z localhost 7687; do
             echo "Waiting for Neo4j..."
             sleep 2
@@ -626,10 +528,10 @@
       - name: Run Integration Tests
         run: |
           echo "🔗 Running end-to-end integration tests..."
-          
+
           # Run comprehensive integration tests
           python -m pytest tests/test_integration.py -v --tb=short
-          
+
           # Run system integration tests
           cd openmemory/api
           python -m pytest tests/test_system_integration.py -v --tb=short
@@ -708,7 +610,7 @@
             echo "Waiting for PostgreSQL..."
             sleep 2
           done
-          
+
           until nc -z localhost 7687; do
             echo "Waiting for Neo4j..."
             sleep 2
@@ -717,10 +619,10 @@
       - name: Run Performance Tests
         run: |
           echo "⚡ Running performance benchmark tests..."
-          
+
           # Run performance tests
           python scripts/benchmark_vector_performance.py
-          
+
           echo "✅ Performance tests completed"
 
       - name: Upload Performance Test Results
@@ -761,19 +663,19 @@
       - name: Run Code Quality Checks
         run: |
           echo "🔍 Running code quality analysis..."
-          
+
           # Format checking
           black --check --diff .
-          
+
           # Import sorting
           isort --check-only --diff .
-          
+
           # Linting
           flake8 . --count --select=E9,F63,F7,F82 --show-source --statistics
-          
+
           # Type checking
           mypy shared/ openmemory/api/app/ --ignore-missing-imports
-          
+
           echo "✅ Code quality checks completed"
 
   # ============================================================================
@@ -794,9 +696,9 @@
       - name: Evaluate Quality Gates
         run: |
           echo "🚦 Evaluating all quality gates..."
-          
+
           # Check if all required tests passed
-          if [ "${{ needs.performance-tests.result }}" == "success" ] && 
+          if [ "${{ needs.performance-tests.result }}" == "success" ] &&
              [ "${{ needs.code-quality.result }}" == "success" ]; then
             echo "✅ All quality gates passed - Ready for merge"
             exit 0
@@ -809,16 +711,16 @@
         if: always()
         run: |
           echo "📊 Generating quality gate report..."
-          
+
           cat > quality-report.md << EOF
           # Quality Gate Report
-          
+
           **Branch:** ${{ github.ref }}
           **Commit:** ${{ github.sha }}
           **Workflow:** ${{ github.workflow }}
-          
+
           ## Quality Gate Results
-          
+
           - Unit Tests: ${{ needs.unit-tests.result }}
           - Contract Tests: ${{ needs.contract-tests.result }}
           - Security Tests: ${{ needs.security-tests.result }}
@@ -826,16 +728,16 @@
           - Integration Tests: ${{ needs.integration-tests.result }}
           - Performance Tests: ${{ needs.performance-tests.result }}
           - Code Quality: ${{ needs.code-quality.result }}
-          
+
           ## Environment Configuration
-          
+
           - App Environment: ${{ env.APP_ENVIRONMENT }}
           - Database URL: ${{ env.DATABASE_URL }}
           - Neo4j URI: ${{ env.NEO4J_URI }}
           - Coverage Threshold: ${{ env.COVERAGE_THRESHOLD }}%
-          
+
           EOF
-          
+
           cat quality-report.md
 
       - name: Upload Quality Report
