--- conflicted
+++ resolved
@@ -19,13 +19,12 @@
   NODE_VERSION: '20'
   PNPM_VERSION: 'latest'
 
-<<<<<<< HEAD
   # Environment Configuration
   APP_ENVIRONMENT: test
   APP_DEBUG: false
   APP_LOG_LEVEL: INFO
   APP_USER_ID: test_user
-  
+
   # Database Configuration
   DATABASE_HOST: localhost
   DATABASE_PORT: 5432
@@ -33,7 +32,7 @@
   DATABASE_USER: postgres
   DATABASE_PASSWORD: testpass
   DATABASE_URL: postgresql://postgres:testpass@localhost:5432/test_db
-  
+
   # Neo4j Configuration
   NEO4J_HOST: localhost
   NEO4J_PORT: 7687
@@ -41,18 +40,18 @@
   NEO4J_PASSWORD: testpass
   NEO4J_URI: bolt://localhost:7687
   NEO4J_AUTH: neo4j/testpass
-  
+
   # OpenAI Configuration
   OPENAI_API_KEY: sk-test-key-for-mocking-only
   OPENAI_MODEL: gpt-4o-mini
   OPENAI_EMBEDDING_MODEL: text-embedding-3-small
-  
+
   # Testing Configuration
   TESTING: true
   CI: true
   GITHUB_ACTIONS: true
   COVERAGE_THRESHOLD: 80
-  
+
   # Legacy Variables (for backward compatibility)
   POSTGRES_HOST: localhost
   POSTGRES_DB: test_db
@@ -60,32 +59,12 @@
   POSTGRES_PASSWORD: testpass
   USER: test_user
   API_KEY: sk-test-key-for-mocking-only
-  
+
   # CI-specific Configuration
   PYTHONPATH: ${{ github.workspace }}:${{ github.workspace }}/openmemory/api
   CI_DATABASE_URL: postgresql://postgres:testpass@localhost:5432/test_db
   CI_NEO4J_URI: bolt://localhost:7687
   CI_COVERAGE_THRESHOLD: 80
-=======
-  # Database environment for CI
-  PYTHONPATH: ${{ github.workspace }}:${{ github.workspace }}/openmemory/api
-  TESTING: 'true'
-  CI: 'true'
-  DATABASE_URL: 'postgresql://postgres:testpass@localhost:5432/test_db'
-  NEO4J_URI: 'bolt://localhost:7687'
-  NEO4J_USERNAME: 'neo4j'
-  NEO4J_PASSWORD: 'testpass'
-  NEO4J_URL: 'neo4j://neo4j:testpass@localhost:7687'
-  COVERAGE_THRESHOLD: '80'
-  OPENAI_API_KEY: 'sk-test-key-for-mocking-only'
-  DATABASE_USER: 'postgres'
-  DATABASE_PASSWORD: 'testpass'
-  POSTGRES_HOST: 'localhost'
-  POSTGRES_PORT: '5432'
-  POSTGRES_DB: 'test_db'
-  POSTGRES_USER: 'postgres'
-  POSTGRES_PASSWORD: 'testpass'
->>>>>>> 25b09ac9
 
 jobs:
   # ============================================================================
@@ -144,22 +123,14 @@
         uses: actions/cache@v4
         with:
           path: ~/.cache/pip
-<<<<<<< HEAD
           key: ${{ runner.os }}-pip-${{ env.CACHE_VERSION }}-${{ hashFiles('**/requirements*.txt') }}
           restore-keys: |
             ${{ runner.os }}-pip-${{ env.CACHE_VERSION }}-
             ${{ runner.os }}-pip-
-=======
-          key: ${{ env.CACHE_VERSION }}-pip-${{ runner.os }}-${{ matrix.python-version }}-${{ hashFiles('**/requirements*.txt', 'mem0/pyproject.toml') }}
-          restore-keys: |
-            ${{ env.CACHE_VERSION }}-pip-${{ runner.os }}-${{ matrix.python-version }}-
-            ${{ env.CACHE_VERSION }}-pip-${{ runner.os }}-
->>>>>>> 25b09ac9
 
       - name: Cache Virtual Environment
         uses: actions/cache@v4
         with:
-<<<<<<< HEAD
           path: |
             venv/
             openmemory/api/venv/
@@ -182,47 +153,22 @@
 
       - name: Wait for PostgreSQL
         run: |
-=======
-          path: ~/venv
-          key: ${{ env.CACHE_VERSION }}-venv-${{ runner.os }}-${{ matrix.python-version }}-${{ hashFiles('**/requirements*.txt', 'mem0/pyproject.toml') }}
-          restore-keys: |
-            ${{ env.CACHE_VERSION }}-venv-${{ runner.os }}-${{ matrix.python-version }}-
-
-      - name: Install Dependencies (optimized)
-        if: steps.venv-cache.outputs.cache-hit != 'true'
-        run: |
-          python -m venv ~/venv
-          source ~/venv/bin/activate
-          python -m pip install --upgrade pip
-          pip install -r requirements-test.txt
-          pip install -e mem0/
-
-      - name: Activate Virtual Environment
-        run: |
-          source ~/venv/bin/activate
-          echo "PATH=$PATH" >> $GITHUB_ENV
-
-      - name: Wait for Services
-        run: |
-          echo "🔄 Waiting for PostgreSQL..."
->>>>>>> 25b09ac9
           until pg_isready -h localhost -p 5432; do
             echo "Waiting for PostgreSQL..."
             sleep 2
           done
 
-<<<<<<< HEAD
       - name: Run Unit Tests
         run: |
           echo "🧪 Running comprehensive unit tests..."
-          
+
           # Run shared library tests
           python -m pytest tests/ -v --cov=shared --cov-report=term-missing --cov-report=xml:coverage-shared.xml
-          
+
           # Run OpenMemory API tests
           cd openmemory/api
           python -m pytest tests/ -v --cov=app --cov-report=term-missing --cov-report=xml:coverage-api.xml
-          
+
           echo "✅ Unit tests completed"
 
       - name: Upload Coverage Reports
@@ -233,7 +179,195 @@
           path: |
             coverage-*.xml
             openmemory/api/coverage-*.xml
-=======
+          retention-days: 30
+
+      - name: Upload Test Results
+        uses: actions/upload-artifact@v4
+        if: always()
+        with:
+          name: test-results-${{ matrix.python-version }}
+          path: |
+            test-results/
+            pytest.xml
+          retention-days: 30
+
+  # ============================================================================
+  # QUALITY GATE 2: API CONTRACT TESTS
+  # ============================================================================
+  contract-tests:
+    name: '📋 API Contract Tests (Quality Gate 2)'
+    runs-on: ubuntu-latest
+    needs: [unit-tests]
+
+    services:
+      postgres:
+        image: postgres:15
+        env:
+          POSTGRES_PASSWORD: testpass
+          POSTGRES_DB: test_db
+          POSTGRES_USER: postgres
+        options: >-
+          --health-cmd pg_isready
+          --health-interval 10s
+          --health-timeout 5s
+          --health-retries 5
+        ports:
+          - 5432:5432
+
+    steps:
+      - name: Checkout Repository
+        uses: actions/checkout@v4
+        with:
+          # For merge groups, checkout the merge commit
+          ref: ${{ github.event_name == 'merge_group' && github.event.merge_group.head_sha || github.sha }}
+
+      - name: Set up Python 3.11
+        uses: actions/setup-python@v5
+        with:
+          python-version: '3.11'
+
+      - name: Install Dependencies
+        run: |
+          python -m pip install --upgrade pip
+          pip install -r requirements-test.txt
+
+          # Install mem0 package in development mode
+          pip install -e mem0/
+
+          cd openmemory/api
+          pip install -r requirements.txt
+          pip install -r requirements-test.txt
+
+      - name: Wait for PostgreSQL
+        run: |
+          until pg_isready -h localhost -p 5432; do
+            echo "Waiting for PostgreSQL..."
+            sleep 2
+          done
+
+      - name: Run API Contract Tests
+        run: |
+          echo "📋 Running API contract validation tests..."
+          cd openmemory/api
+          ./run_contract_tests.sh --verbose --fail-fast
+
+          echo "✅ API contract tests completed"
+
+      - name: Upload Contract Test Results
+        uses: actions/upload-artifact@v4
+        if: always()
+        with:
+          name: contract-test-results
+          path: |
+            openmemory/api/contract-test-results.xml
+            openmemory/api/contract-test-report.html
+          retention-days: 30
+
+  # ============================================================================
+  # QUALITY GATE 3: SECURITY TESTS
+  # ============================================================================
+  security-tests:
+    name: '🔒 Security Tests (Quality Gate 3)'
+    runs-on: ubuntu-latest
+    needs: [unit-tests]
+
+    steps:
+      - name: Checkout Repository
+        uses: actions/checkout@v4
+        with:
+          ref: ${{ github.event_name == 'merge_group' && github.event.merge_group.head_sha || github.sha }}
+
+      - name: Set up Python 3.11
+        uses: actions/setup-python@v5
+        with:
+          python-version: '3.11'
+
+      - name: Install Security Testing Dependencies
+        run: |
+          python -m pip install --upgrade pip
+          pip install bandit safety semgrep
+          pip install -r requirements-test.txt
+
+      - name: Run Security Tests
+        run: |
+          echo "🔒 Running security vulnerability tests..."
+          cd openmemory/api
+          ./run_security_tests.sh --verbose --fail-fast
+
+          echo "✅ Security tests completed"
+
+      - name: Upload Security Test Results
+        uses: actions/upload-artifact@v4
+        if: always()
+        with:
+          name: security-test-results
+          path: |
+            openmemory/api/security-test-results.xml
+            openmemory/api/security-test-report.html
+          retention-days: 30
+
+  # ============================================================================
+  # QUALITY GATE 4: DATABASE TESTS
+  # ============================================================================
+  database-tests:
+    name: '🗄️ Database Tests (Quality Gate 4)'
+    runs-on: ubuntu-latest
+    needs: [unit-tests]
+
+    services:
+      postgres:
+        image: pgvector/pgvector:pg16
+        env:
+          POSTGRES_PASSWORD: testpass
+          POSTGRES_DB: test_db
+          POSTGRES_USER: postgres
+        options: >-
+          --health-cmd pg_isready
+          --health-interval 10s
+          --health-timeout 5s
+          --health-retries 5
+        ports:
+          - 5432:5432
+
+      neo4j:
+        image: neo4j:5.15
+        env:
+          NEO4J_AUTH: neo4j/testpass
+          NEO4J_PLUGINS: '["apoc"]'
+        options: >-
+          --health-cmd "cypher-shell -u neo4j -p testpass 'RETURN 1'"
+          --health-interval 10s
+          --health-timeout 5s
+          --health-retries 5
+        ports:
+          - 7687:7687
+
+    steps:
+      - name: Checkout Repository
+        uses: actions/checkout@v4
+        with:
+          ref: ${{ github.event_name == 'merge_group' && github.event.merge_group.head_sha || github.sha }}
+
+      - name: Set up Python 3.11
+        uses: actions/setup-python@v5
+        with:
+          python-version: '3.11'
+
+      - name: Install Dependencies
+        run: |
+          python -m pip install --upgrade pip
+          pip install -r requirements-test.txt
+          pip install -e mem0/
+
+      - name: Wait for Services
+        run: |
+          echo "🔄 Waiting for PostgreSQL..."
+          until pg_isready -h localhost -p 5432; do
+            echo "Waiting for PostgreSQL..."
+            sleep 2
+          done
+          echo "✅ PostgreSQL is ready"
+
           echo "🔄 Waiting for Neo4j..."
           until nc -z localhost 7687; do
             echo "Waiting for Neo4j..."
@@ -243,281 +377,20 @@
 
       - name: Setup Test Database
         run: |
-          source ~/venv/bin/activate
-          
           # Create pgvector extension
           psql -h localhost -U postgres -d test_db -c "CREATE EXTENSION IF NOT EXISTS vector;"
-          
+
           # Run database migrations
           echo "🔄 Running database migrations..."
           cd openmemory/api
-          
-          # Run Alembic migrations
-          alembic upgrade head
-          
-          echo "✅ Database migrations completed"
-
-      - name: Run Unit Tests
-        run: |
-          source ~/venv/bin/activate
-          echo "🧪 Running comprehensive unit tests..."
-          
-          # Run unit tests with coverage
-          pytest tests/ \
-            -v \
-            --cov=app \
-            --cov=shared \
-            --cov-report=term-missing \
-            --cov-report=xml \
-            --cov-fail-under=${{ env.COVERAGE_THRESHOLD }} \
-            --durations=10 \
-            --maxfail=3 \
-            -x
-          
-          echo "✅ Unit tests completed successfully"
-
-      - name: Upload Coverage Reports
-        uses: actions/upload-artifact@v4
-        if: always()
-        with:
-          name: coverage-reports-${{ matrix.python-version }}
-          path: |
-            coverage.xml
-            htmlcov/
-          retention-days: 30
-
-      - name: Upload Test Results
-        uses: actions/upload-artifact@v4
-        if: always()
-        with:
-          name: test-results-${{ matrix.python-version }}
-          path: |
-            test-results/
-            pytest.xml
->>>>>>> 25b09ac9
-          retention-days: 30
-
-  # ============================================================================
-  # QUALITY GATE 2: API CONTRACT TESTS
-  # ============================================================================
-  contract-tests:
-    name: '📋 API Contract Tests (Quality Gate 2)'
-    runs-on: ubuntu-latest
-    needs: [unit-tests]
-
-    services:
-      postgres:
-        image: postgres:15
-        env:
-          POSTGRES_PASSWORD: testpass
-          POSTGRES_DB: test_db
-          POSTGRES_USER: postgres
-        options: >-
-          --health-cmd pg_isready
-          --health-interval 10s
-          --health-timeout 5s
-          --health-retries 5
-        ports:
-          - 5432:5432
-
-    steps:
-      - name: Checkout Repository
-        uses: actions/checkout@v4
-        with:
-          # For merge groups, checkout the merge commit
-          ref: ${{ github.event_name == 'merge_group' && github.event.merge_group.head_sha || github.sha }}
-
-      - name: Set up Python 3.11
-        uses: actions/setup-python@v5
-        with:
-          python-version: '3.11'
-
-      - name: Install Dependencies
-        run: |
-          python -m pip install --upgrade pip
-          pip install -r requirements-test.txt
-
-          # Install mem0 package in development mode
-          pip install -e mem0/
-
-          cd openmemory/api
-          pip install -r requirements.txt
-          pip install -r requirements-test.txt
-
-      - name: Wait for PostgreSQL
-        run: |
-          until pg_isready -h localhost -p 5432; do
-            echo "Waiting for PostgreSQL..."
-            sleep 2
-          done
-
-      - name: Run API Contract Tests
-        run: |
-          echo "📋 Running API contract validation tests..."
-          cd openmemory/api
-          ./run_contract_tests.sh --verbose --fail-fast
-
-          echo "✅ API contract tests completed"
-
-      - name: Upload Contract Test Results
-        uses: actions/upload-artifact@v4
-        if: always()
-        with:
-          name: contract-test-results
-          path: |
-            openmemory/api/contract-test-results.xml
-            openmemory/api/contract-test-report.html
-          retention-days: 30
-
-  # ============================================================================
-  # QUALITY GATE 3: SECURITY TESTS
-  # ============================================================================
-  security-tests:
-    name: '🔒 Security Tests (Quality Gate 3)'
-    runs-on: ubuntu-latest
-    needs: [unit-tests]
-
-    steps:
-      - name: Checkout Repository
-        uses: actions/checkout@v4
-        with:
-          ref: ${{ github.event_name == 'merge_group' && github.event.merge_group.head_sha || github.sha }}
-
-      - name: Set up Python 3.11
-        uses: actions/setup-python@v5
-        with:
-          python-version: '3.11'
-
-      - name: Install Security Testing Dependencies
-        run: |
-          python -m pip install --upgrade pip
-          pip install bandit safety semgrep
-          pip install -r requirements-test.txt
-
-      - name: Run Security Tests
-        run: |
-          echo "🔒 Running security vulnerability tests..."
-          cd openmemory/api
-          ./run_security_tests.sh --verbose --fail-fast
-
-          echo "✅ Security tests completed"
-
-      - name: Upload Security Test Results
-        uses: actions/upload-artifact@v4
-        if: always()
-        with:
-          name: security-test-results
-          path: |
-            openmemory/api/security-test-results.xml
-            openmemory/api/security-test-report.html
-          retention-days: 30
-
-  # ============================================================================
-  # QUALITY GATE 4: DATABASE TESTS
-  # ============================================================================
-  database-tests:
-    name: '🗄️ Database Tests (Quality Gate 4)'
-    runs-on: ubuntu-latest
-    needs: [unit-tests]
-
-    services:
-      postgres:
-        image: pgvector/pgvector:pg16
-        env:
-          POSTGRES_PASSWORD: testpass
-          POSTGRES_DB: test_db
-          POSTGRES_USER: postgres
-        options: >-
-          --health-cmd pg_isready
-          --health-interval 10s
-          --health-timeout 5s
-          --health-retries 5
-        ports:
-          - 5432:5432
-
-      neo4j:
-        image: neo4j:5.15
-        env:
-          NEO4J_AUTH: neo4j/testpass
-          NEO4J_PLUGINS: '["apoc"]'
-        options: >-
-          --health-cmd "cypher-shell -u neo4j -p testpass 'RETURN 1'"
-          --health-interval 10s
-          --health-timeout 5s
-          --health-retries 5
-        ports:
-          - 7687:7687
-
-    steps:
-      - name: Checkout Repository
-        uses: actions/checkout@v4
-        with:
-          ref: ${{ github.event_name == 'merge_group' && github.event.merge_group.head_sha || github.sha }}
-
-      - name: Set up Python 3.11
-        uses: actions/setup-python@v5
-        with:
-          python-version: '3.11'
-
-      - name: Install Dependencies
-        run: |
-          python -m pip install --upgrade pip
-          pip install -r requirements-test.txt
-<<<<<<< HEAD
-
-          cd openmemory/api
-          pip install -r requirements.txt
-          pip install -r requirements-test.txt
-=======
-          pip install -e mem0/
->>>>>>> 25b09ac9
-
-      - name: Wait for Services
-        run: |
-          echo "🔄 Waiting for PostgreSQL..."
-          until pg_isready -h localhost -p 5432; do
-            echo "Waiting for PostgreSQL..."
-            sleep 2
-          done
-<<<<<<< HEAD
-          
-          until nc -z localhost 7687; do
-            echo "Waiting for Neo4j..."
-            sleep 2
-          done
-
-      - name: Run Database Tests
-        run: |
-          echo "🗄️ Running database integration tests..."
-          cd openmemory/api
-          ./run_database_tests.sh --verbose --fail-fast
-=======
-          echo "✅ PostgreSQL is ready"
-
-          echo "🔄 Waiting for Neo4j..."
-          until nc -z localhost 7687; do
-            echo "Waiting for Neo4j..."
-            sleep 2
-          done
-          echo "✅ Neo4j is ready"
-
-      - name: Setup Test Database
-        run: |
-          # Create pgvector extension
-          psql -h localhost -U postgres -d test_db -c "CREATE EXTENSION IF NOT EXISTS vector;"
-          
-          # Run database migrations
-          echo "🔄 Running database migrations..."
-          cd openmemory/api
           alembic upgrade head
           echo "✅ Database migrations completed"
->>>>>>> 25b09ac9
 
       - name: Run Database Tests
         run: |
           echo "🗄️ Running database integrity and migration tests..."
           cd openmemory/api
-          
+
           # Run database-specific tests
           pytest tests/test_database_framework.py tests/test_migration_integrity.py \
             -v \
@@ -528,18 +401,18 @@
             --durations=10 \
             --maxfail=3 \
             -x
-          
+
           echo "✅ Database tests completed"
 
       - name: Test Migration Rollback
         run: |
           echo "🔄 Testing migration rollback..."
           cd openmemory/api
-          
+
           # Test migration rollback
           alembic downgrade -1
           alembic upgrade head
-          
+
           echo "✅ Migration rollback test completed"
 
       - name: Upload Database Test Results
@@ -617,7 +490,7 @@
             echo "Waiting for PostgreSQL..."
             sleep 2
           done
-          
+
           until nc -z localhost 7687; do
             echo "Waiting for Neo4j..."
             sleep 2
@@ -626,10 +499,10 @@
       - name: Run Integration Tests
         run: |
           echo "🔗 Running end-to-end integration tests..."
-          
+
           # Run comprehensive integration tests
           python -m pytest tests/test_integration.py -v --tb=short
-          
+
           # Run system integration tests
           cd openmemory/api
           python -m pytest tests/test_system_integration.py -v --tb=short
@@ -708,7 +581,7 @@
             echo "Waiting for PostgreSQL..."
             sleep 2
           done
-          
+
           until nc -z localhost 7687; do
             echo "Waiting for Neo4j..."
             sleep 2
@@ -717,10 +590,10 @@
       - name: Run Performance Tests
         run: |
           echo "⚡ Running performance benchmark tests..."
-          
+
           # Run performance tests
           python scripts/benchmark_vector_performance.py
-          
+
           echo "✅ Performance tests completed"
 
       - name: Upload Performance Test Results
@@ -761,19 +634,19 @@
       - name: Run Code Quality Checks
         run: |
           echo "🔍 Running code quality analysis..."
-          
+
           # Format checking
           black --check --diff .
-          
+
           # Import sorting
           isort --check-only --diff .
-          
+
           # Linting
           flake8 . --count --select=E9,F63,F7,F82 --show-source --statistics
-          
+
           # Type checking
           mypy shared/ openmemory/api/app/ --ignore-missing-imports
-          
+
           echo "✅ Code quality checks completed"
 
   # ============================================================================
@@ -794,9 +667,9 @@
       - name: Evaluate Quality Gates
         run: |
           echo "🚦 Evaluating all quality gates..."
-          
+
           # Check if all required tests passed
-          if [ "${{ needs.performance-tests.result }}" == "success" ] && 
+          if [ "${{ needs.performance-tests.result }}" == "success" ] &&
              [ "${{ needs.code-quality.result }}" == "success" ]; then
             echo "✅ All quality gates passed - Ready for merge"
             exit 0
@@ -809,16 +682,16 @@
         if: always()
         run: |
           echo "📊 Generating quality gate report..."
-          
+
           cat > quality-report.md << EOF
           # Quality Gate Report
-          
+
           **Branch:** ${{ github.ref }}
           **Commit:** ${{ github.sha }}
           **Workflow:** ${{ github.workflow }}
-          
+
           ## Quality Gate Results
-          
+
           - Unit Tests: ${{ needs.unit-tests.result }}
           - Contract Tests: ${{ needs.contract-tests.result }}
           - Security Tests: ${{ needs.security-tests.result }}
@@ -826,16 +699,16 @@
           - Integration Tests: ${{ needs.integration-tests.result }}
           - Performance Tests: ${{ needs.performance-tests.result }}
           - Code Quality: ${{ needs.code-quality.result }}
-          
+
           ## Environment Configuration
-          
+
           - App Environment: ${{ env.APP_ENVIRONMENT }}
           - Database URL: ${{ env.DATABASE_URL }}
           - Neo4j URI: ${{ env.NEO4J_URI }}
           - Coverage Threshold: ${{ env.COVERAGE_THRESHOLD }}%
-          
+
           EOF
-          
+
           cat quality-report.md
 
       - name: Upload Quality Report
