name: 'mem0-stack Pre-Merge Quality Gates'

on:
  push:
    branches: ['main', 'develop']
  pull_request:
    branches: ['main', 'develop']
  merge_group:
    # Support GitHub merge queues for handling multiple concurrent PRs
    types: [checks_requested]
  schedule:
    - cron: '0 2 * * *' # Daily at 2 AM
  workflow_dispatch: # Enable manual workflow triggering

env:
  # Caching optimization variables
  CACHE_VERSION: v1 # Increment to invalidate all caches
  PYTHON_VERSION: '3.11'
  NODE_VERSION: '20'
  PNPM_VERSION: 'latest'

  # Environment Configuration
  APP_ENVIRONMENT: test
  APP_DEBUG: false
  APP_LOG_LEVEL: INFO
  APP_USER_ID: test_user

  # Database Configuration
  DATABASE_HOST: localhost
  DATABASE_PORT: 5432
  DATABASE_NAME: test_db
  DATABASE_USER: postgres
  DATABASE_PASSWORD: testpass
  DATABASE_URL: postgresql://postgres:testpass@localhost:5432/test_db

  # Neo4j Configuration
  NEO4J_HOST: localhost
  NEO4J_PORT: 7687
  NEO4J_USERNAME: neo4j
  NEO4J_PASSWORD: testpass
  NEO4J_URI: bolt://localhost:7687
  NEO4J_AUTH: neo4j/testpass

  # OpenAI Configuration
  OPENAI_API_KEY: sk-test-key-for-mocking-only
  OPENAI_MODEL: gpt-4o-mini
  OPENAI_EMBEDDING_MODEL: text-embedding-3-small

  # Testing Configuration
  TESTING: true
  CI: true
  GITHUB_ACTIONS: true
  COVERAGE_THRESHOLD: 80

  # Legacy Variables (for backward compatibility)
  POSTGRES_HOST: localhost
  POSTGRES_DB: test_db
  POSTGRES_USER: postgres
  POSTGRES_PASSWORD: testpass
  PGPASSWORD: testpass # Required for psql authentication
  USER: test_user
  API_KEY: sk-test-key-for-mocking-only

  # CI-specific Configuration
  PYTHONPATH: ${{ github.workspace }}:${{ github.workspace }}/openmemory/api
  CI_DATABASE_URL: postgresql://postgres:testpass@localhost:5432/test_db
  CI_NEO4J_URI: bolt://localhost:7687
  CI_COVERAGE_THRESHOLD: 80

jobs:
  # ============================================================================
  # QUALITY GATE 1: COMPREHENSIVE UNIT TESTS
  # ============================================================================
  unit-tests:
    name: '🧪 Unit Tests (Quality Gate 1)'
    runs-on: ubuntu-latest
    strategy:
      fail-fast: true # Fail fast for unit tests
      matrix:
        python-version: ['3.11', '3.12']

    services:
      postgres:
        image: pgvector/pgvector:pg16
        env:
          POSTGRES_PASSWORD: testpass
          POSTGRES_DB: test_db
          POSTGRES_USER: postgres
        options: >-
          --health-cmd pg_isready
          --health-interval 10s
          --health-timeout 5s
          --health-retries 5
        ports:
          - 5432:5432

      neo4j:
        image: neo4j:5.15
        env:
          NEO4J_AUTH: neo4j/testpass
          NEO4J_PLUGINS: '["apoc"]'
        options: >-
          --health-cmd "cypher-shell -u neo4j -p testpass 'RETURN 1'"
          --health-interval 10s
          --health-timeout 5s
          --health-retries 5
        ports:
          - 7687:7687

    steps:
      - name: Checkout Repository
        uses: actions/checkout@v4
        with:
          # For merge groups, checkout the merge commit
          ref: ${{ github.event_name == 'merge_group' && github.event.merge_group.head_sha || github.sha }}

      - name: Set up Python ${{ matrix.python-version }}
        uses: actions/setup-python@v5
        with:
          python-version: ${{ matrix.python-version }}

      # Multi-level Python caching strategy
      - name: Cache Python Dependencies (pip cache)
        uses: actions/cache@v4
        with:
          path: ~/.cache/pip
          key: ${{ env.CACHE_VERSION }}-pip-${{ runner.os }}-${{ matrix.python-version }}-${{ hashFiles('**/requirements*.txt', 'mem0/pyproject.toml') }}
          restore-keys: |
            ${{ env.CACHE_VERSION }}-pip-${{ runner.os }}-${{ matrix.python-version }}-
            ${{ env.CACHE_VERSION }}-pip-${{ runner.os }}-

      - name: Cache Virtual Environment
        uses: actions/cache@v4
        with:
          path: ~/venv
          key: ${{ env.CACHE_VERSION }}-venv-${{ runner.os }}-${{ matrix.python-version }}-${{ hashFiles('**/requirements*.txt', 'mem0/pyproject.toml') }}
          restore-keys: |
            ${{ env.CACHE_VERSION }}-venv-${{ runner.os }}-${{ matrix.python-version }}-

      - name: Install Dependencies (optimized)
        if: steps.venv-cache.outputs.cache-hit != 'true'
        run: |
          python -m venv ~/venv
          source ~/venv/bin/activate
          python -m pip install --upgrade pip
          pip install -r requirements-test.txt
          pip install -e mem0/

      - name: Activate Virtual Environment
        run: |
          source ~/venv/bin/activate
          echo "PATH=$PATH" >> $GITHUB_ENV

      - name: Wait for Services
        run: |
          echo "🔄 Waiting for PostgreSQL..."
          until pg_isready -h localhost -p 5432; do
            echo "Waiting for PostgreSQL..."
            sleep 2
          done

<<<<<<< HEAD
      - name: Initialize Database
        run: |
          export PGPASSWORD=testpass
          psql -h localhost -p 5432 -U postgres -d test_db -c "CREATE EXTENSION IF NOT EXISTS vector;"
        env:
          PGPASSWORD: testpass
=======
          echo "🔄 Waiting for Neo4j..."
          until nc -z localhost 7687; do
            echo "Waiting for Neo4j..."
            sleep 2
          done
          echo "✅ Neo4j is ready"

      - name: Setup Test Database
        run: |
          source ~/venv/bin/activate

          # Create pgvector extension
          psql -h localhost -U postgres -d test_db -c "CREATE EXTENSION IF NOT EXISTS vector;"

          # Run database migrations
          echo "🔄 Running database migrations..."
          cd openmemory/api

          # Run Alembic migrations
          alembic upgrade head

          echo "✅ Database migrations completed"
>>>>>>> 1d331006

      - name: Run Unit Tests
        run: |
          source ~/venv/bin/activate
          echo "🧪 Running comprehensive unit tests..."

          # Run unit tests with coverage
          pytest tests/ \
            -v \
            --cov=app \
            --cov=shared \
            --cov-report=term-missing \
            --cov-report=xml \
            --cov-fail-under=${{ env.COVERAGE_THRESHOLD }} \
            --durations=10 \
            --maxfail=3 \
            -x

          echo "✅ Unit tests completed successfully"

      - name: Upload Coverage Reports
        uses: actions/upload-artifact@v4
        if: always()
        with:
          name: coverage-reports-${{ matrix.python-version }}
          path: |
            coverage.xml
            htmlcov/
          retention-days: 30

      - name: Upload Test Results
        uses: actions/upload-artifact@v4
        if: always()
        with:
          name: test-results-${{ matrix.python-version }}
          path: |
            test-results/
            pytest.xml
          retention-days: 30

  # ============================================================================
  # QUALITY GATE 2: API CONTRACT TESTS
  # ============================================================================
  contract-tests:
    name: '📋 API Contract Tests (Quality Gate 2)'
    runs-on: ubuntu-latest
    needs: [unit-tests]

    services:
      postgres:
        image: postgres:15
        env:
          POSTGRES_PASSWORD: testpass
          POSTGRES_DB: test_db
          POSTGRES_USER: postgres
        options: >-
          --health-cmd pg_isready
          --health-interval 10s
          --health-timeout 5s
          --health-retries 5
        ports:
          - 5432:5432

    steps:
      - name: Checkout Repository
        uses: actions/checkout@v4
        with:
          # For merge groups, checkout the merge commit
          ref: ${{ github.event_name == 'merge_group' && github.event.merge_group.head_sha || github.sha }}

      - name: Set up Python 3.11
        uses: actions/setup-python@v5
        with:
          python-version: '3.11'

      - name: Install Dependencies
        run: |
          python -m pip install --upgrade pip
          pip install -r requirements-test.txt

          # Install mem0 package in development mode
          pip install -e mem0/

          cd openmemory/api
          pip install -r requirements.txt
          pip install -r requirements-test.txt

      - name: Wait for PostgreSQL
        run: |
          until pg_isready -h localhost -p 5432; do
            echo "Waiting for PostgreSQL..."
            sleep 2
          done

      - name: Run API Contract Tests
        run: |
          echo "📋 Running API contract validation tests..."
          cd openmemory/api
          ./run_contract_tests.sh --verbose --fail-fast

          echo "✅ API contract tests completed"

      - name: Upload Contract Test Results
        uses: actions/upload-artifact@v4
        if: always()
        with:
          name: contract-test-results
          path: |
            openmemory/api/contract-test-results.xml
            openmemory/api/contract-test-report.html
          retention-days: 30

  # ============================================================================
  # QUALITY GATE 3: SECURITY TESTS
  # ============================================================================
  security-tests:
    name: '🔒 Security Tests (Quality Gate 3)'
    runs-on: ubuntu-latest
    needs: [unit-tests]

    steps:
      - name: Checkout Repository
        uses: actions/checkout@v4
        with:
          ref: ${{ github.event_name == 'merge_group' && github.event.merge_group.head_sha || github.sha }}

      - name: Set up Python 3.11
        uses: actions/setup-python@v5
        with:
          python-version: '3.11'

      - name: Install Security Testing Dependencies
        run: |
          python -m pip install --upgrade pip
          pip install bandit safety semgrep
          pip install -r requirements-test.txt

      - name: Run Security Tests
        run: |
          echo "🔒 Running security vulnerability tests..."
          cd openmemory/api
          ./run_security_tests.sh --verbose --fail-fast

          echo "✅ Security tests completed"

      - name: Upload Security Test Results
        uses: actions/upload-artifact@v4
        if: always()
        with:
          name: security-test-results
          path: |
            openmemory/api/security-test-results.xml
            openmemory/api/security-test-report.html
          retention-days: 30

  # ============================================================================
  # QUALITY GATE 4: DATABASE TESTS
  # ============================================================================
  database-tests:
    name: '🗄️ Database Tests (Quality Gate 4)'
    runs-on: ubuntu-latest
    needs: [unit-tests]

    services:
      postgres:
        image: pgvector/pgvector:pg16
        env:
          POSTGRES_PASSWORD: testpass
          POSTGRES_DB: test_db
          POSTGRES_USER: postgres
        options: >-
          --health-cmd pg_isready
          --health-interval 10s
          --health-timeout 5s
          --health-retries 5
        ports:
          - 5432:5432

      neo4j:
        image: neo4j:5.15
        env:
          NEO4J_AUTH: neo4j/testpass
          NEO4J_PLUGINS: '["apoc"]'
        options: >-
          --health-cmd "cypher-shell -u neo4j -p testpass 'RETURN 1'"
          --health-interval 10s
          --health-timeout 5s
          --health-retries 5
        ports:
          - 7687:7687

    steps:
      - name: Checkout Repository
        uses: actions/checkout@v4
        with:
          ref: ${{ github.event_name == 'merge_group' && github.event.merge_group.head_sha || github.sha }}

      - name: Set up Python 3.11
        uses: actions/setup-python@v5
        with:
          python-version: '3.11'

      - name: Install Dependencies
        run: |
          python -m pip install --upgrade pip
          pip install -r requirements-test.txt
          pip install -e mem0/

      - name: Wait for Services
        run: |
          echo "🔄 Waiting for PostgreSQL..."
          until pg_isready -h localhost -p 5432; do
            echo "Waiting for PostgreSQL..."
            sleep 2
          done
          echo "✅ PostgreSQL is ready"

          echo "🔄 Waiting for Neo4j..."
          until nc -z localhost 7687; do
            echo "Waiting for Neo4j..."
            sleep 2
          done
          echo "✅ Neo4j is ready"

      - name: Setup Test Database
        run: |
          # Create pgvector extension
          psql -h localhost -U postgres -d test_db -c "CREATE EXTENSION IF NOT EXISTS vector;"

          # Run database migrations
          echo "🔄 Running database migrations..."
          cd openmemory/api
          alembic upgrade head
          echo "✅ Database migrations completed"

      - name: Initialize Database
        run: |
          export PGPASSWORD=testpass
          psql -h localhost -p 5432 -U postgres -d test_db -c "CREATE EXTENSION IF NOT EXISTS vector;"
        env:
          PGPASSWORD: testpass

      - name: Run Database Tests
        run: |
          echo "🗄️ Running database integrity and migration tests..."
          cd openmemory/api

          # Run database-specific tests
          pytest tests/test_database_framework.py tests/test_migration_integrity.py \
            -v \
            --cov=app.database \
            --cov=app.models \
            --cov-report=term-missing \
            --cov-report=xml \
            --durations=10 \
            --maxfail=3 \
            -x

          echo "✅ Database tests completed"

      - name: Test Migration Rollback
        run: |
          echo "🔄 Testing migration rollback..."
          cd openmemory/api

          # Test migration rollback
          alembic downgrade -1
          alembic upgrade head

          echo "✅ Migration rollback test completed"

      - name: Upload Database Test Results
        uses: actions/upload-artifact@v4
        if: always()
        with:
          name: database-test-results
          path: |
            openmemory/api/coverage.xml
            openmemory/api/test-results/
          retention-days: 30

  # ============================================================================
  # QUALITY GATE 5: INTEGRATION TESTS
  # ============================================================================
  integration-tests:
    name: '🔗 Integration Tests (Quality Gate 5)'
    runs-on: ubuntu-latest
    needs: [contract-tests, security-tests, database-tests]

    services:
      postgres:
        image: postgres:15
        env:
          POSTGRES_PASSWORD: testpass
          POSTGRES_DB: test_db
          POSTGRES_USER: postgres
        options: >-
          --health-cmd pg_isready
          --health-interval 10s
          --health-timeout 5s
          --health-retries 5
        ports:
          - 5432:5432

      neo4j:
        image: neo4j:5.15
        env:
          NEO4J_AUTH: neo4j/testpass
          NEO4J_PLUGINS: '["apoc"]'
        options: >-
          --health-cmd "cypher-shell -u neo4j -p testpass 'RETURN 1'"
          --health-interval 10s
          --health-timeout 5s
          --health-retries 5
        ports:
          - 7687:7687

    steps:
      - name: Checkout Repository
        uses: actions/checkout@v4
        with:
          ref: ${{ github.event_name == 'merge_group' && github.event.merge_group.head_sha || github.sha }}

      - name: Set up Python 3.11
        uses: actions/setup-python@v5
        with:
          python-version: '3.11'

      - name: Install Dependencies
        run: |
          python -m pip install --upgrade pip
          pip install -r requirements-test.txt

          # Install mem0 package in development mode
          pip install -e mem0/

          cd openmemory/api
          pip install -r requirements.txt
          pip install -r requirements-test.txt

      - name: Wait for Services
        run: |
          until pg_isready -h localhost -p 5432; do
            echo "Waiting for PostgreSQL..."
            sleep 2
          done

          until nc -z localhost 7687; do
            echo "Waiting for Neo4j..."
            sleep 2
          done

      - name: Run Integration Tests
        run: |
          echo "🔗 Running end-to-end integration tests..."

          # Run comprehensive integration tests
          python -m pytest tests/test_integration.py -v --tb=short

          # Run system integration tests
          cd openmemory/api
          python -m pytest tests/test_system_integration.py -v --tb=short

          echo "✅ Integration tests completed"

      - name: Upload Integration Test Results
        uses: actions/upload-artifact@v4
        if: always()
        with:
          name: integration-test-results
          path: |
            integration-test-results.xml
            openmemory/api/integration-test-results.xml
          retention-days: 30

  # ============================================================================
  # QUALITY GATE 6: PERFORMANCE TESTS
  # ============================================================================
  performance-tests:
    name: '⚡ Performance Tests (Quality Gate 6)'
    runs-on: ubuntu-latest
    needs: [integration-tests]

    services:
      postgres:
        image: postgres:15
        env:
          POSTGRES_PASSWORD: testpass
          POSTGRES_DB: test_db
          POSTGRES_USER: postgres
        options: >-
          --health-cmd pg_isready
          --health-interval 10s
          --health-timeout 5s
          --health-retries 5
        ports:
          - 5432:5432

      neo4j:
        image: neo4j:5.15
        env:
          NEO4J_AUTH: neo4j/testpass
          NEO4J_PLUGINS: '["apoc"]'
        options: >-
          --health-cmd "cypher-shell -u neo4j -p testpass 'RETURN 1'"
          --health-interval 10s
          --health-timeout 5s
          --health-retries 5
        ports:
          - 7687:7687

    steps:
      - name: Checkout Repository
        uses: actions/checkout@v4
        with:
          ref: ${{ github.event_name == 'merge_group' && github.event.merge_group.head_sha || github.sha }}

      - name: Set up Python 3.11
        uses: actions/setup-python@v5
        with:
          python-version: '3.11'

      - name: Install Dependencies
        run: |
          python -m pip install --upgrade pip
          pip install -r requirements-test.txt

          cd openmemory/api
          pip install -r requirements.txt
          pip install -r requirements-test.txt

      - name: Wait for Services
        run: |
          until pg_isready -h localhost -p 5432; do
            echo "Waiting for PostgreSQL..."
            sleep 2
          done

          until nc -z localhost 7687; do
            echo "Waiting for Neo4j..."
            sleep 2
          done

      - name: Run Performance Tests
        run: |
          echo "⚡ Running performance benchmark tests..."

          # Run performance tests
          python scripts/benchmark_vector_performance.py

          echo "✅ Performance tests completed"

      - name: Upload Performance Test Results
        uses: actions/upload-artifact@v4
        if: always()
        with:
          name: performance-test-results
          path: |
            performance-test-results.xml
            benchmark-results.json
          retention-days: 30

  # ============================================================================
  # QUALITY GATE 7: CODE QUALITY
  # ============================================================================
  code-quality:
    name: '🔍 Code Quality (Quality Gate 7)'
    runs-on: ubuntu-latest
    needs: [unit-tests]

    steps:
      - name: Checkout Repository
        uses: actions/checkout@v4
        with:
          ref: ${{ github.event_name == 'merge_group' && github.event.merge_group.head_sha || github.sha }}

      - name: Set up Python 3.11
        uses: actions/setup-python@v5
        with:
          python-version: '3.11'

      - name: Install Quality Tools
        run: |
          python -m pip install --upgrade pip
          pip install black flake8 mypy pylint isort
          pip install -r requirements-test.txt

      - name: Run Code Quality Checks
        run: |
          echo "🔍 Running code quality analysis..."

          # Format checking
          black --check --diff .

          # Import sorting
          isort --check-only --diff .

          # Linting
          flake8 . --count --select=E9,F63,F7,F82 --show-source --statistics

          # Type checking
          mypy shared/ openmemory/api/app/ --ignore-missing-imports

          echo "✅ Code quality checks completed"

  # ============================================================================
  # FINAL QUALITY GATE: MERGE DECISION
  # ============================================================================
  merge-decision:
    name: '🚦 Merge Decision (Final Quality Gate)'
    runs-on: ubuntu-latest
    needs: [unit-tests, contract-tests, security-tests, database-tests, integration-tests, performance-tests, code-quality]
    if: always()

    steps:
      - name: Checkout Repository
        uses: actions/checkout@v4
        with:
          ref: ${{ github.event_name == 'merge_group' && github.event.merge_group.head_sha || github.sha }}

      - name: Evaluate Quality Gates
        run: |
          echo "🚦 Evaluating all quality gates..."

          # Check if all required tests passed
<<<<<<< HEAD
          if [ "${{ needs.unit-tests.result }}" == "success" ] && 
             [ "${{ needs.contract-tests.result }}" == "success" ] && 
             [ "${{ needs.security-tests.result }}" == "success" ] && 
             [ "${{ needs.database-tests.result }}" == "success" ] && 
             [ "${{ needs.integration-tests.result }}" == "success" ] && 
             [ "${{ needs.performance-tests.result }}" == "success" ] && 
=======
          if [ "${{ needs.performance-tests.result }}" == "success" ] &&
>>>>>>> 1d331006
             [ "${{ needs.code-quality.result }}" == "success" ]; then
            echo "✅ All quality gates passed - Ready for merge"
            exit 0
          else
            echo "❌ Quality gates failed - Blocking merge"
            exit 1
          fi

      - name: Generate Quality Report
        if: always()
        run: |
          echo "📊 Generating quality gate report..."

          cat > quality-report.md << EOF
          # Quality Gate Report

          **Branch:** ${{ github.ref }}
          **Commit:** ${{ github.sha }}
          **Workflow:** ${{ github.workflow }}

          ## Quality Gate Results

          - Unit Tests: ${{ needs.unit-tests.result }}
          - Contract Tests: ${{ needs.contract-tests.result }}
          - Security Tests: ${{ needs.security-tests.result }}
          - Database Tests: ${{ needs.database-tests.result }}
          - Integration Tests: ${{ needs.integration-tests.result }}
          - Performance Tests: ${{ needs.performance-tests.result }}
          - Code Quality: ${{ needs.code-quality.result }}

          ## Environment Configuration

          - App Environment: ${{ env.APP_ENVIRONMENT }}
          - Database URL: ${{ env.DATABASE_URL }}
          - Neo4j URI: ${{ env.NEO4J_URI }}
          - Coverage Threshold: ${{ env.COVERAGE_THRESHOLD }}%

          EOF

          cat quality-report.md

      - name: Upload Quality Report
        uses: actions/upload-artifact@v4
        if: always()
        with:
          name: quality-gate-report
          path: quality-report.md
          retention-days: 30<|MERGE_RESOLUTION|>--- conflicted
+++ resolved
@@ -159,14 +159,6 @@
             sleep 2
           done
 
-<<<<<<< HEAD
-      - name: Initialize Database
-        run: |
-          export PGPASSWORD=testpass
-          psql -h localhost -p 5432 -U postgres -d test_db -c "CREATE EXTENSION IF NOT EXISTS vector;"
-        env:
-          PGPASSWORD: testpass
-=======
           echo "🔄 Waiting for Neo4j..."
           until nc -z localhost 7687; do
             echo "Waiting for Neo4j..."
@@ -178,8 +170,9 @@
         run: |
           source ~/venv/bin/activate
 
-          # Create pgvector extension
-          psql -h localhost -U postgres -d test_db -c "CREATE EXTENSION IF NOT EXISTS vector;"
+          # Create pgvector extension with proper authentication
+          export PGPASSWORD=testpass
+          psql -h localhost -p 5432 -U postgres -d test_db -c "CREATE EXTENSION IF NOT EXISTS vector;"
 
           # Run database migrations
           echo "🔄 Running database migrations..."
@@ -189,7 +182,8 @@
           alembic upgrade head
 
           echo "✅ Database migrations completed"
->>>>>>> 1d331006
+        env:
+          PGPASSWORD: testpass
 
       - name: Run Unit Tests
         run: |
@@ -701,7 +695,16 @@
   merge-decision:
     name: '🚦 Merge Decision (Final Quality Gate)'
     runs-on: ubuntu-latest
-    needs: [unit-tests, contract-tests, security-tests, database-tests, integration-tests, performance-tests, code-quality]
+    needs:
+      [
+        unit-tests,
+        contract-tests,
+        security-tests,
+        database-tests,
+        integration-tests,
+        performance-tests,
+        code-quality,
+      ]
     if: always()
 
     steps:
@@ -715,16 +718,12 @@
           echo "🚦 Evaluating all quality gates..."
 
           # Check if all required tests passed
-<<<<<<< HEAD
-          if [ "${{ needs.unit-tests.result }}" == "success" ] && 
-             [ "${{ needs.contract-tests.result }}" == "success" ] && 
-             [ "${{ needs.security-tests.result }}" == "success" ] && 
-             [ "${{ needs.database-tests.result }}" == "success" ] && 
-             [ "${{ needs.integration-tests.result }}" == "success" ] && 
-             [ "${{ needs.performance-tests.result }}" == "success" ] && 
-=======
-          if [ "${{ needs.performance-tests.result }}" == "success" ] &&
->>>>>>> 1d331006
+          if [ "${{ needs.unit-tests.result }}" == "success" ] && \
+             [ "${{ needs.contract-tests.result }}" == "success" ] && \
+             [ "${{ needs.security-tests.result }}" == "success" ] && \
+             [ "${{ needs.database-tests.result }}" == "success" ] && \
+             [ "${{ needs.integration-tests.result }}" == "success" ] && \
+             [ "${{ needs.performance-tests.result }}" == "success" ] && \
              [ "${{ needs.code-quality.result }}" == "success" ]; then
             echo "✅ All quality gates passed - Ready for merge"
             exit 0
